--- conflicted
+++ resolved
@@ -1,22 +1,22 @@
 .. currentmodule:: werkzeug
 
-<<<<<<< HEAD
 Version 2.3.0
-=======
+-------------
+
+Unreleased
+
+
 Version 2.2.2
->>>>>>> 4f6098fa
 -------------
 
 Unreleased
 
-<<<<<<< HEAD
-=======
 -   Fix router to restore the 2.1 ``strict_slashes == False`` behaviour
     whereby leaf-requests match branch rules and vice
     versa. :pr:`2489`
 -   Fix router to identify invalid rules rather than hang parsing them,
     and to correctly parse ``/`` within converter arguments. :pr:`2489`
->>>>>>> 4f6098fa
+
 
 Version 2.2.1
 -------------
