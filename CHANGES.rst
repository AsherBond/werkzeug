--- conflicted
+++ resolved
@@ -1,22 +1,22 @@
 .. currentmodule:: werkzeug
 
-<<<<<<< HEAD
 Version 2.0.0
-=======
-Version 1.0.1
->>>>>>> efe2377f
 -------------
 
 Unreleased
 
-<<<<<<< HEAD
 -   Add a ``url_scheme`` argument to :meth:`~routing.MapAdapter.build`
     to override the bound scheme. :pr:`1721`
-=======
+
+
+Version 1.0.1
+-------------
+
+Unreleased
+
 -   Make the argument to ``RequestRedirect.get_response`` optional.
     :issue:`1718`
 -   Only allow a single access control allow origin value. :pr:`1723`
->>>>>>> efe2377f
 
 
 Version 1.0.0
