.. currentmodule:: werkzeug

<<<<<<< HEAD
Version 3.2.0
-------------

Unreleased
=======
Version 3.1.3
-------------

Released 2024-11-08

-   Initial data passed to ``MultiDict`` and similar interfaces only accepts
    ``list``, ``tuple``, or ``set`` when passing multiple values. It had been
    changed to accept any ``Collection``, but this matched types that should be
    treated as single values, such as ``bytes``. :issue:`2994`
-   When the ``Host`` header is not set and ``Request.host`` falls back to the
    WSGI ``SERVER_NAME`` value, if that value is an IPv6 address it is wrapped
    in ``[]`` to match the ``Host`` header. :issue:`2993`
>>>>>>> 6b56ed57


Version 3.1.2
-------------

Released 2024-11-04

-   Improve type annotation for ``TypeConversionDict.get`` to allow the ``type``
    parameter to be a callable. :issue:`2988`
-   ``Headers`` does not inherit from ``MutableMapping``, as it is does not
    exactly match that interface. :issue:`2989`


Version 3.1.1
-------------

Released 2024-11-01

-   Fix an issue that caused ``str(Request.headers)`` to always appear empty.
    :issue:`2985`


Version 3.1.0
-------------

Released 2024-10-31

-   Drop support for Python 3.8. :pr:`2966`
-   Remove previously deprecated code. :pr:`2967`
-   ``Request.max_form_memory_size`` defaults to 500kB instead of unlimited.
    Non-file form fields over this size will cause a ``RequestEntityTooLarge``
    error. :issue:`2964`
-   ``OrderedMultiDict`` and ``ImmutableOrderedMultiDict`` are deprecated.
    Use ``MultiDict`` and ``ImmutableMultiDict`` instead. :issue:`2968`
-   Behavior of properties on ``request.cache_control`` and
    ``response.cache_control`` has been significantly adjusted.

    -   Dict values are always ``str | None``. Setting properties will convert
        the value to a string. Setting a property to ``False`` is equivalent to
        setting it to ``None``. Getting typed properties will return ``None`` if
        conversion raises ``ValueError``, rather than the string. :issue:`2980`
    -   ``max_age`` is ``None`` if present without a value, rather than ``-1``.
        :issue:`2980`
    -   ``no_cache`` is a boolean for requests, it is ``True`` instead of
        ``"*"`` when present. It remains a string for responses. :issue:`2980`
    -   ``max_stale`` is ``True`` if present without a value, rather
        than ``"*"``. :issue:`2980`
    -   ``no_transform`` is a boolean. Previously it was mistakenly always
        ``None``. :issue:`2881`
    -   ``min_fresh`` is ``None`` if present without a value, rather than
        ``"*"``. :issue:`2881`
    -   ``private`` is ``True`` if present without a value, rather than ``"*"``.
        :issue:`2980`
    -   Added the ``must_understand`` property. :issue:`2881`
    -   Added the ``stale_while_revalidate``, and ``stale_if_error``
        properties. :issue:`2948`
    -   Type annotations more accurately reflect the values. :issue:`2881`

-   Support Cookie CHIPS (Partitioned Cookies). :issue:`2797`
-   Add 421 ``MisdirectedRequest`` HTTP exception. :issue:`2850`
-   Increase default work factor for PBKDF2 to 1,000,000 iterations.
    :issue:`2969`
-   Inline annotations for ``datastructures``, removing stub files.
    :issue:`2970`
-   ``MultiDict.getlist`` catches ``TypeError`` in addition to ``ValueError``
    when doing type conversion. :issue:`2976`
-   Implement ``|`` and ``|=`` operators for ``MultiDict``, ``Headers``, and
    ``CallbackDict``, and disallow ``|=`` on immutable types. :issue:`2977`


Version 3.0.6
-------------

Released 2024-10-25

-   Fix how ``max_form_memory_size`` is applied when parsing large non-file
    fields. :ghsa:`q34m-jh98-gwm2`
-   ``safe_join`` catches certain paths on Windows that were not caught by
    ``ntpath.isabs`` on Python < 3.11. :ghsa:`f9vj-2wh5-fj8j`


Version 3.0.5
-------------

Released 2024-10-24

-   The Watchdog reloader ignores file closed no write events. :issue:`2945`
-   Logging works with client addresses containing an IPv6 scope :issue:`2952`
-   Ignore invalid authorization parameters. :issue:`2955`
-   Improve type annotation fore ``SharedDataMiddleware``. :issue:`2958`
-   Compatibility with Python 3.13 when generating debugger pin and the current
    UID does not have an associated name. :issue:`2957`


Version 3.0.4
-------------

Released 2024-08-21

-   Restore behavior where parsing `multipart/x-www-form-urlencoded` data with
    invalid UTF-8 bytes in the body results in no form data parsed rather than a
    413 error. :issue:`2930`
-   Improve ``parse_options_header`` performance when parsing unterminated
    quoted string values. :issue:`2904`
-   Debugger pin auth is synchronized across threads/processes when tracking
    failed entries. :issue:`2916`
-   Dev server handles unexpected `SSLEOFError` due to issue in Python < 3.13.
    :issue:`2926`
-   Debugger pin auth works when the URL already contains a query string.
    :issue:`2918`


Version 3.0.3
-------------

Released 2024-05-05

-   Only allow ``localhost``, ``.localhost``, ``127.0.0.1``, or the specified
    hostname when running the dev server, to make debugger requests. Additional
    hosts can be added by using the debugger middleware directly. The debugger
    UI makes requests using the full URL rather than only the path.
    :ghsa:`2g68-c3qc-8985`
-   Make reloader more robust when ``""`` is in ``sys.path``. :pr:`2823`
-   Better TLS cert format with ``adhoc`` dev certs. :pr:`2891`
-   Inform Python < 3.12 how to handle ``itms-services`` URIs correctly, rather
    than using an overly-broad workaround in Werkzeug that caused some redirect
    URIs to be passed on without encoding. :issue:`2828`
-   Type annotation for ``Rule.endpoint`` and other uses of ``endpoint`` is
    ``Any``. :issue:`2836`
-   Make reloader more robust when ``""`` is in ``sys.path``. :pr:`2823`


Version 3.0.2
-------------

Released 2024-04-01

-   Ensure setting ``merge_slashes`` to ``False`` results in ``NotFound`` for
    repeated-slash requests against single slash routes. :issue:`2834`
-   Fix handling of ``TypeError`` in ``TypeConversionDict.get()`` to match
    ``ValueError``. :issue:`2843`
-   Fix ``response_wrapper`` type check in test client. :issue:`2831`
-   Make the return type of ``MultiPartParser.parse`` more precise.
    :issue:`2840`
-   Raise an error if converter arguments cannot be parsed. :issue:`2822`


Version 3.0.1
-------------

Released 2023-10-24

-   Fix slow multipart parsing for large parts potentially enabling DoS attacks.


Version 3.0.0
-------------

Released 2023-09-30

-   Remove previously deprecated code. :pr:`2768`
-   Deprecate the ``__version__`` attribute. Use feature detection, or
    ``importlib.metadata.version("werkzeug")``, instead. :issue:`2770`
-   ``generate_password_hash`` uses scrypt by default. :issue:`2769`
-   Add the ``"werkzeug.profiler"`` item to the  WSGI ``environ`` dictionary
    passed to `ProfilerMiddleware`'s `filename_format` function. It contains
    the ``elapsed`` and ``time`` values for the profiled request. :issue:`2775`
-   Explicitly marked the PathConverter as non path isolating. :pr:`2784`


Version 2.3.8
-------------

Released 2023-11-08

-   Fix slow multipart parsing for large parts potentially enabling DoS
    attacks.


Version 2.3.7
-------------

Released 2023-08-14

-   Use ``flit_core`` instead of ``setuptools`` as build backend.
-   Fix parsing of multipart bodies. :issue:`2734`
-   Adjust index of last newline in data start. :issue:`2761`
-   Parsing ints from header values strips spacing first. :issue:`2734`
-   Fix empty file streaming when testing. :issue:`2740`
-   Clearer error message when URL rule does not start with slash. :pr:`2750`
-   ``Accept`` ``q`` value can be a float without a decimal part. :issue:`2751`


Version 2.3.6
-------------

Released 2023-06-08

-   ``FileStorage.content_length`` does not fail if the form data did not provide a
    value. :issue:`2726`


Version 2.3.5
-------------

Released 2023-06-07

-   Python 3.12 compatibility. :issue:`2704`
-   Fix handling of invalid base64 values in ``Authorization.from_header``. :issue:`2717`
-   The debugger escapes the exception message in the page title. :pr:`2719`
-   When binding ``routing.Map``, a long IDNA ``server_name`` with a port does not fail
    encoding. :issue:`2700`
-   ``iri_to_uri`` shows a deprecation warning instead of an error when passing bytes.
    :issue:`2708`
-   When parsing numbers in HTTP request headers such as ``Content-Length``, only ASCII
    digits are accepted rather than any format that Python's ``int`` and ``float``
    accept. :issue:`2716`


Version 2.3.4
-------------

Released 2023-05-08

-   ``Authorization.from_header`` and ``WWWAuthenticate.from_header`` detects tokens
    that end with base64 padding (``=``). :issue:`2685`
-   Remove usage of ``warnings.catch_warnings``. :issue:`2690`
-   Remove ``max_form_parts`` restriction from standard form data parsing and only use
    if for multipart content. :pr:`2694`
-   ``Response`` will avoid converting the ``Location`` header in some cases to preserve
    invalid URL schemes like ``itms-services``. :issue:`2691`


Version 2.3.3
-------------

Released 2023-05-01

-   Fix parsing of large multipart bodies. Remove invalid leading newline, and restore
    parsing speed. :issue:`2658, 2675`
-   The cookie ``Path`` attribute is set to ``/`` by default again, to prevent clients
    from falling back to RFC 6265's ``default-path`` behavior. :issue:`2672, 2679`


Version 2.3.2
-------------

Released 2023-04-28

-   Parse the cookie ``Expires`` attribute correctly in the test client. :issue:`2669`
-   ``max_content_length`` can only be enforced on streaming requests if the server
    sets ``wsgi.input_terminated``. :issue:`2668`


Version 2.3.1
-------------

Released 2023-04-27

-   Percent-encode plus (+) when building URLs and in test requests. :issue:`2657`
-   Cookie values don't quote characters defined in RFC 6265. :issue:`2659`
-   Include ``pyi`` files for ``datastructures`` type annotations. :issue:`2660`
-   ``Authorization`` and ``WWWAuthenticate`` objects can be compared for equality.
    :issue:`2665`


Version 2.3.0
-------------

Released 2023-04-25

-   Drop support for Python 3.7. :pr:`2648`
-   Remove previously deprecated code. :pr:`2592`
-   Passing bytes where strings are expected is deprecated, as well as the ``charset``
    and ``errors`` parameters in many places. Anywhere that was annotated, documented,
    or tested to accept bytes shows a warning. Removing this artifact of the transition
    from Python 2 to 3 removes a significant amount of overhead in instance checks and
    encoding cycles. In general, always work with UTF-8, the modern HTML, URL, and HTTP
    standards all strongly recommend this. :issue:`2602`
-   Deprecate the ``werkzeug.urls`` module, except for the ``uri_to_iri`` and
    ``iri_to_uri`` functions. Use the ``urllib.parse`` library instead. :issue:`2600`
-   Update which characters are considered safe when using percent encoding in URLs,
    based on the WhatWG URL Standard. :issue:`2601`
-   Update which characters are considered safe when using percent encoding for Unicode
    filenames in downloads. :issue:`2598`
-   Deprecate the ``safe_conversion`` parameter of ``iri_to_uri``. The ``Location``
    header is converted to IRI using the same process as everywhere else. :issue:`2609`
-   Deprecate ``werkzeug.wsgi.make_line_iter`` and ``make_chunk_iter``. :pr:`2613`
-   Use modern packaging metadata with ``pyproject.toml`` instead of ``setup.cfg``.
    :pr:`2574`
-   ``Request.get_json()`` will raise a ``415 Unsupported Media Type`` error if the
    ``Content-Type`` header is not ``application/json``, instead of a generic 400.
    :issue:`2550`
-   A URL converter's ``part_isolating`` defaults to ``False`` if its ``regex`` contains
    a ``/``. :issue:`2582`
-   A custom converter's regex can have capturing groups without breaking the router.
    :pr:`2596`
-   The reloader can pick up arguments to ``python`` like ``-X dev``, and does not
    require heuristics to determine how to reload the command. Only available
    on Python >= 3.10. :issue:`2589`
-   The Watchdog reloader ignores file opened events. Bump the minimum version of
    Watchdog to 2.3.0. :issue:`2603`
-   When using a Unix socket for the development server, the path can start with a dot.
    :issue:`2595`
-   Increase default work factor for PBKDF2 to 600,000 iterations. :issue:`2611`
-   ``parse_options_header`` is 2-3 times faster. It conforms to :rfc:`9110`, some
    invalid parts that were previously accepted are now ignored. :issue:`1628`
-   The ``is_filename`` parameter to ``unquote_header_value`` is deprecated. :pr:`2614`
-   Deprecate the ``extra_chars`` parameter and passing bytes to ``quote_header_value``,
    the ``allow_token`` parameter to ``dump_header``, and the ``cls`` parameter and
    passing bytes to ``parse_dict_header``. :pr:`2618`
-   Improve ``parse_accept_header`` implementation. Parse according to :rfc:`9110`.
    Discard items with invalid ``q`` values. :issue:`1623`
-   ``quote_header_value`` quotes the empty string. :pr:`2618`
-   ``dump_options_header`` skips ``None`` values rather than using a bare key.
    :pr:`2618`
-   ``dump_header`` and ``dump_options_header`` will not quote a value if the key ends
    with an asterisk ``*``.
-   ``parse_dict_header`` will decode values with charsets. :pr:`2618`
-   Refactor the ``Authorization`` and ``WWWAuthenticate`` header data structures.
    :issue:`1769`, :pr:`2619`

    -   Both classes have ``type``, ``parameters``, and ``token`` attributes. The
        ``token`` attribute supports auth schemes that use a single opaque token rather
        than ``key=value`` parameters, such as ``Bearer``.
    -   Neither class is a ``dict`` anymore, although they still implement getting,
        setting, and deleting ``auth[key]`` and ``auth.key`` syntax, as well as
        ``auth.get(key)`` and ``key in auth``.
    -   Both classes have a ``from_header`` class method. ``parse_authorization_header``
        and ``parse_www_authenticate_header`` are deprecated.
    -   The methods ``WWWAuthenticate.set_basic`` and ``set_digest`` are deprecated.
        Instead, an instance should be created and assigned to
        ``response.www_authenticate``.
    -   A list of instances can be assigned to ``response.www_authenticate`` to set
        multiple header values. However, accessing the property only returns the first
        instance.

-   Refactor ``parse_cookie`` and ``dump_cookie``. :pr:`2637`

    -   ``parse_cookie`` is up to 40% faster, ``dump_cookie`` is up to 60% faster.
    -   Passing bytes to ``parse_cookie`` and ``dump_cookie`` is deprecated. The
        ``dump_cookie`` ``charset`` parameter is deprecated.
    -   ``dump_cookie`` allows ``domain`` values that do not include a dot ``.``, and
        strips off a leading dot.
    -   ``dump_cookie`` does not set ``path="/"`` unnecessarily by default.

-   Refactor the test client cookie implementation. :issue:`1060, 1680`

    -   The ``cookie_jar`` attribute is deprecated. ``http.cookiejar`` is no longer used
        for storage.
    -   Domain and path matching is used when sending cookies in requests. The
        ``domain`` and ``path`` parameters default to ``localhost`` and ``/``.
    -   Added a ``get_cookie`` method to inspect cookies.
    -   Cookies have ``decoded_key`` and ``decoded_value`` attributes to match what the
        app sees rather than the encoded values a client would see.
    -   The first positional ``server_name`` parameter to ``set_cookie`` and
        ``delete_cookie`` is deprecated. Use the ``domain`` parameter instead.
    -   Other parameters to ``delete_cookie`` besides ``domain``, ``path``, and
        ``value`` are deprecated.

-   If ``request.max_content_length`` is set, it is checked immediately when accessing
    the stream, and while reading from the stream in general, rather than only during
    form parsing. :issue:`1513`
-   The development server, which must not be used in production, will exhaust the
    request stream up to 10GB or 1000 reads. This allows clients to see a 413 error if
    ``max_content_length`` is exceeded, instead of a "connection reset" failure.
    :pr:`2620`
-   The development server discards header keys that contain underscores ``_``, as they
    are ambiguous with dashes ``-`` in WSGI. :pr:`2622`
-   ``secure_filename`` looks for more Windows reserved file names. :pr:`2623`
-   Update type annotation for ``best_match`` to make ``default`` parameter clearer.
    :issue:`2625`
-   Multipart parser handles empty fields correctly. :issue:`2632`
-   The ``Map`` ``charset`` parameter and ``Request.url_charset`` property are
    deprecated. Percent encoding in URLs must always represent UTF-8 bytes. Invalid
    bytes are left percent encoded rather than replaced. :issue:`2602`
-   The ``Request.charset``, ``Request.encoding_errors``, ``Response.charset``, and
    ``Client.charset`` attributes are deprecated. Request and response data must always
    use UTF-8. :issue:`2602`
-   Header values that have charset information only allow ASCII, UTF-8, and ISO-8859-1.
    :pr:`2614, 2641`
-   Update type annotation for ``ProfilerMiddleware`` ``stream`` parameter.
    :issue:`2642`
-   Use postponed evaluation of annotations. :pr:`2644`
-   The development server escapes ASCII control characters in decoded URLs before
    logging the request to the terminal. :pr:`2652`
-   The ``FormDataParser`` ``parse_functions`` attribute and ``get_parse_func`` method,
    and the invalid ``application/x-url-encoded`` content type, are deprecated.
    :pr:`2653`
-   ``generate_password_hash`` supports scrypt. Plain hash methods are deprecated, only
    scrypt and pbkdf2 are supported. :issue:`2654`


Version 2.2.3
-------------

Released 2023-02-14

-   Ensure that URL rules using path converters will redirect with strict slashes when
    the trailing slash is missing. :issue:`2533`
-   Type signature for ``get_json`` specifies that return type is not optional when
    ``silent=False``. :issue:`2508`
-   ``parse_content_range_header`` returns ``None`` for a value like ``bytes */-1``
    where the length is invalid, instead of raising an ``AssertionError``. :issue:`2531`
-   Address remaining ``ResourceWarning`` related to the socket used by ``run_simple``.
    Remove ``prepare_socket``, which now happens when creating the server. :issue:`2421`
-   Update pre-existing headers for ``multipart/form-data`` requests with the test
    client. :issue:`2549`
-   Fix handling of header extended parameters such that they are no longer quoted.
    :issue:`2529`
-   ``LimitedStream.read`` works correctly when wrapping a stream that may not return
    the requested size in one ``read`` call. :issue:`2558`
-   A cookie header that starts with ``=`` is treated as an empty key and discarded,
    rather than stripping the leading ``==``.
-   Specify a maximum number of multipart parts, default 1000, after which a
    ``RequestEntityTooLarge`` exception is raised on parsing. This mitigates a DoS
    attack where a larger number of form/file parts would result in disproportionate
    resource use.



Version 2.2.2
-------------

Released 2022-08-08

-   Fix router to restore the 2.1 ``strict_slashes == False`` behaviour
    whereby leaf-requests match branch rules and vice
    versa. :pr:`2489`
-   Fix router to identify invalid rules rather than hang parsing them,
    and to correctly parse ``/`` within converter arguments. :pr:`2489`
-   Update subpackage imports in :mod:`werkzeug.routing` to use the
    ``import as`` syntax for explicitly re-exporting public attributes.
    :pr:`2493`
-   Parsing of some invalid header characters is more robust. :pr:`2494`
-   When starting the development server, a warning not to use it in a
    production deployment is always shown. :issue:`2480`
-   ``LocalProxy.__wrapped__`` is always set to the wrapped object when
    the proxy is unbound, fixing an issue in doctest that would cause it
    to fail. :issue:`2485`
-   Address one ``ResourceWarning`` related to the socket used by
    ``run_simple``. :issue:`2421`



Version 2.2.1
-------------

Released 2022-07-27

-   Fix router so that ``/path/`` will match a rule ``/path`` if strict
    slashes mode is disabled for the rule. :issue:`2467`
-   Fix router so that partial part matches are not allowed
    i.e. ``/2df`` does not match ``/<int>``. :pr:`2470`
-   Fix router static part weighting, so that simpler routes are matched
    before more complex ones. :issue:`2471`
-   Restore ``ValidationError`` to be importable from
    ``werkzeug.routing``. :issue:`2465`


Version 2.2.0
-------------

Released 2022-07-23

-   Deprecated ``get_script_name``, ``get_query_string``,
    ``peek_path_info``, ``pop_path_info``, and
    ``extract_path_info``. :pr:`2461`
-   Remove previously deprecated code. :pr:`2461`
-   Add MarkupSafe as a dependency and use it to escape values when
    rendering HTML. :issue:`2419`
-   Added the ``werkzeug.debug.preserve_context`` mechanism for
    restoring context-local data for a request when running code in the
    debug console. :pr:`2439`
-   Fix compatibility with Python 3.11 by ensuring that ``end_lineno``
    and ``end_col_offset`` are present on AST nodes. :issue:`2425`
-   Add a new faster URL matching router based on a state machine. If a custom converter
    needs to match a ``/`` it must set the class variable ``part_isolating = False``.
    :pr:`2433`
-   Fix branch leaf path masking branch paths when strict-slashes is
    disabled. :issue:`1074`
-   Names within options headers are always converted to lowercase. This
    matches :rfc:`6266` that the case is not relevant. :issue:`2442`
-   ``AnyConverter`` validates the value passed for it when building
    URLs. :issue:`2388`
-   The debugger shows enhanced error locations in tracebacks in Python
    3.11. :issue:`2407`
-   Added Sans-IO ``is_resource_modified`` and ``parse_cookie`` functions
    based on WSGI versions. :issue:`2408`
-   Added Sans-IO ``get_content_length`` function. :pr:`2415`
-   Don't assume a mimetype for test responses. :issue:`2450`
-   Type checking ``FileStorage`` accepts ``os.PathLike``. :pr:`2418`


Version 2.1.2
-------------

Released 2022-04-28

-   The development server does not set ``Transfer-Encoding: chunked``
    for 1xx, 204, 304, and HEAD responses. :issue:`2375`
-   Response HTML for exceptions and redirects starts with
    ``<!doctype html>`` and ``<html lang=en>``. :issue:`2390`
-   Fix ability to set some ``cache_control`` attributes to ``False``.
    :issue:`2379`
-   Disable ``keep-alive`` connections in the development server, which
    are not supported sufficiently by Python's ``http.server``.
    :issue:`2397`


Version 2.1.1
-------------

Released 2022-04-01

-   ``ResponseCacheControl.s_maxage`` converts its value to an int, like
    ``max_age``. :issue:`2364`


Version 2.1.0
-------------

Released 2022-03-28

-   Drop support for Python 3.6. :pr:`2277`
-   Using gevent or eventlet requires greenlet>=1.0 or PyPy>=7.3.7.
    ``werkzeug.locals`` and ``contextvars`` will not work correctly with
    older versions. :pr:`2278`
-   Remove previously deprecated code. :pr:`2276`

    -   Remove the non-standard ``shutdown`` function from the WSGI
        environ when running the development server. See the docs for
        alternatives.
    -   Request and response mixins have all been merged into the
        ``Request`` and ``Response`` classes.
    -   The user agent parser and the ``useragents`` module is removed.
        The ``user_agent`` module provides an interface that can be
        subclassed to add a parser, such as ua-parser. By default it
        only stores the whole string.
    -   The test client returns ``TestResponse`` instances and can no
        longer be treated as a tuple. All data is available as
        properties on the response.
    -   Remove ``locals.get_ident`` and related thread-local code from
        ``locals``, it no longer makes sense when moving to a
        contextvars-based implementation.
    -   Remove the ``python -m werkzeug.serving`` CLI.
    -   The ``has_key`` method on some mapping datastructures; use
        ``key in data`` instead.
    -   ``Request.disable_data_descriptor`` is removed, pass
        ``shallow=True`` instead.
    -   Remove the ``no_etag`` parameter from ``Response.freeze()``.
    -   Remove the ``HTTPException.wrap`` class method.
    -   Remove the ``cookie_date`` function. Use ``http_date`` instead.
    -   Remove the ``pbkdf2_hex``, ``pbkdf2_bin``, and ``safe_str_cmp``
        functions. Use equivalents in ``hashlib`` and ``hmac`` modules
        instead.
    -   Remove the ``Href`` class.
    -   Remove the ``HTMLBuilder`` class.
    -   Remove the ``invalidate_cached_property`` function. Use
        ``del obj.attr`` instead.
    -   Remove ``bind_arguments`` and ``validate_arguments``. Use
        :meth:`Signature.bind` and :func:`inspect.signature` instead.
    -   Remove ``detect_utf_encoding``, it's built-in to ``json.loads``.
    -   Remove ``format_string``, use :class:`string.Template` instead.
    -   Remove ``escape`` and ``unescape``. Use MarkupSafe instead.

-   The ``multiple`` parameter of ``parse_options_header`` is
    deprecated. :pr:`2357`
-   Rely on :pep:`538` and :pep:`540` to handle decoding file names
    with the correct filesystem encoding. The ``filesystem`` module is
    removed. :issue:`1760`
-   Default values passed to ``Headers`` are validated the same way
    values added later are. :issue:`1608`
-   Setting ``CacheControl`` int properties, such as ``max_age``, will
    convert the value to an int. :issue:`2230`
-   Always use ``socket.fromfd`` when restarting the dev server.
    :pr:`2287`
-   When passing a dict of URL values to ``Map.build``, list values do
    not filter out ``None`` or collapse to a single value. Passing a
    ``MultiDict`` does collapse single items. This undoes a previous
    change that made it difficult to pass a list, or ``None`` values in
    a list, to custom URL converters. :issue:`2249`
-   ``run_simple`` shows instructions for dealing with "address already
    in use" errors, including extra instructions for macOS. :pr:`2321`
-   Extend list of characters considered always safe in URLs based on
    :rfc:`3986`. :issue:`2319`
-   Optimize the stat reloader to avoid watching unnecessary files in
    more cases. The watchdog reloader is still recommended for
    performance and accuracy. :issue:`2141`
-   The development server uses ``Transfer-Encoding: chunked`` for
    streaming responses when it is configured for HTTP/1.1.
    :issue:`2090, 1327`, :pr:`2091`
-   The development server uses HTTP/1.1, which enables keep-alive
    connections and chunked streaming responses, when ``threaded`` or
    ``processes`` is enabled. :pr:`2323`
-   ``cached_property`` works for classes with ``__slots__`` if a
    corresponding ``_cache_{name}`` slot is added. :pr:`2332`
-   Refactor the debugger traceback formatter to use Python's built-in
    ``traceback`` module as much as possible. :issue:`1753`
-   The ``TestResponse.text`` property is a shortcut for
    ``r.get_data(as_text=True)``, for convenient testing against text
    instead of bytes. :pr:`2337`
-   ``safe_join`` ensures that the path remains relative if the trusted
    directory is the empty string. :pr:`2349`
-   Percent-encoded newlines (``%0a``), which are decoded by WSGI
    servers, are considered when routing instead of terminating the
    match early. :pr:`2350`
-   The test client doesn't set duplicate headers for ``CONTENT_LENGTH``
    and ``CONTENT_TYPE``. :pr:`2348`
-   ``append_slash_redirect`` handles ``PATH_INFO`` with internal
    slashes. :issue:`1972`, :pr:`2338`
-   The default status code for ``append_slash_redirect`` is 308 instead
    of 301. This preserves the request body, and matches a previous
    change to ``strict_slashes`` in routing. :issue:`2351`
-   Fix ``ValueError: I/O operation on closed file.`` with the test
    client when following more than one redirect. :issue:`2353`
-   ``Response.autocorrect_location_header`` is disabled by default.
    The ``Location`` header URL will remain relative, and exclude the
    scheme and domain, by default. :issue:`2352`
-   ``Request.get_json()`` will raise a 400 ``BadRequest`` error if the
    ``Content-Type`` header is not ``application/json``. This makes a
    very common source of confusion more visible. :issue:`2339`


Version 2.0.3
-------------

Released 2022-02-07

-   ``ProxyFix`` supports IPv6 addresses. :issue:`2262`
-   Type annotation for ``Response.make_conditional``,
    ``HTTPException.get_response``, and ``Map.bind_to_environ`` accepts
    ``Request`` in addition to ``WSGIEnvironment`` for the first
    parameter. :pr:`2290`
-   Fix type annotation for ``Request.user_agent_class``. :issue:`2273`
-   Accessing ``LocalProxy.__class__`` and ``__doc__`` on an unbound
    proxy returns the fallback value instead of a method object.
    :issue:`2188`
-   Redirects with the test client set ``RAW_URI`` and ``REQUEST_URI``
    correctly. :issue:`2151`


Version 2.0.2
-------------

Released 2021-10-05

-   Handle multiple tokens in ``Connection`` header when routing
    WebSocket requests. :issue:`2131`
-   Set the debugger pin cookie secure flag when on https. :pr:`2150`
-   Fix type annotation for ``MultiDict.update`` to accept iterable
    values :pr:`2142`
-   Prevent double encoding of redirect URL when ``merge_slash=True``
    for ``Rule.match``. :issue:`2157`
-   ``CombinedMultiDict.to_dict`` with ``flat=False`` considers all
    component dicts when building value lists. :issue:`2189`
-   ``send_file`` only sets a detected ``Content-Encoding`` if
    ``as_attachment`` is disabled to avoid browsers saving
    decompressed ``.tar.gz`` files. :issue:`2149`
-   Fix type annotations for ``TypeConversionDict.get`` to not return an
    ``Optional`` value if both ``default`` and ``type`` are not
    ``None``. :issue:`2169`
-   Fix type annotation for routing rule factories to accept
    ``Iterable[RuleFactory]`` instead of ``Iterable[Rule]`` for the
    ``rules`` parameter. :issue:`2183`
-   Add missing type annotation for ``FileStorage.__getattr__``
    :issue:`2155`
-   The debugger pin cookie is set with ``SameSite`` set to ``Strict``
    instead of ``None`` to be compatible with modern browser security.
    :issue:`2156`
-   Type annotations use ``IO[bytes]`` and ``IO[str]`` instead of
    ``BinaryIO`` and ``TextIO`` for wider type compatibility.
    :issue:`2130`
-   Ad-hoc TLS certs are generated with SAN matching CN. :issue:`2158`
-   Fix memory usage for locals when using Python 3.6 or pre 0.4.17
    greenlet versions. :pr:`2212`
-   Fix type annotation in ``CallbackDict``, because it is not
    utilizing a bound TypeVar. :issue:`2235`
-   Fix setting CSP header options on the response. :pr:`2237`
-   Fix an issue with with the interactive debugger where lines would
    not expand on click for very long tracebacks. :pr:`2239`
-   The interactive debugger handles displaying an exception that does
    not have a traceback, such as from ``ProcessPoolExecutor``.
    :issue:`2217`


Version 2.0.1
-------------

Released 2021-05-17

-   Fix type annotation for ``send_file`` ``max_age`` callable. Don't
    pass ``pathlib.Path`` to ``max_age``. :issue:`2119`
-   Mark top-level names as exported so type checking understands
    imports in user projects. :issue:`2122`
-   Fix some types that weren't available in Python 3.6.0. :issue:`2123`
-   ``cached_property`` is generic over its return type, properties
    decorated with it report the correct type. :issue:`2113`
-   Fix multipart parsing bug when boundary contains special regex
    characters. :issue:`2125`
-   Type checking understands that calling ``headers.get`` with a string
    default will always return a string. :issue:`2128`
-   If ``HTTPException.description`` is not a string,
    ``get_description`` will convert it to a string. :issue:`2115`


Version 2.0.0
-------------

Released 2021-05-11

-   Drop support for Python 2 and 3.5. :pr:`1693`
-   Deprecate :func:`utils.format_string`, use :class:`string.Template`
    instead. :issue:`1756`
-   Deprecate :func:`utils.bind_arguments` and
    :func:`utils.validate_arguments`, use :meth:`Signature.bind` and
    :func:`inspect.signature` instead. :issue:`1757`
-   Deprecate :class:`utils.HTMLBuilder`. :issue:`1761`
-   Deprecate :func:`utils.escape` and :func:`utils.unescape`, use
    MarkupSafe instead. :issue:`1758`
-   Deprecate the undocumented ``python -m werkzeug.serving`` CLI.
    :issue:`1834`
-   Deprecate the ``environ["werkzeug.server.shutdown"]`` function
    that is available when running the development server. :issue:`1752`
-   Deprecate the ``useragents`` module and the built-in user agent
    parser. Use a dedicated parser library instead by subclassing
    ``user_agent.UserAgent`` and setting ``Request.user_agent_class``.
    :issue:`2078`
-   Remove the unused, internal ``posixemulation`` module. :issue:`1759`
-   All ``datetime`` values are timezone-aware with
    ``tzinfo=timezone.utc``. This applies to anything using
    ``http.parse_date``: ``Request.date``, ``.if_modified_since``,
    ``.if_unmodified_since``; ``Response.date``, ``.expires``,
    ``.last_modified``, ``.retry_after``; ``parse_if_range_header``, and
    ``IfRange.date``. When comparing values, the other values must also
    be aware, or these values must be made naive. When passing
    parameters or setting attributes, naive values are still assumed to
    be in UTC. :pr:`2040`
-   Merge all request and response wrapper mixin code into single
    ``Request`` and ``Response`` classes. Using the mixin classes is no
    longer necessary and will show a deprecation warning. Checking
    ``isinstance`` or ``issubclass`` against ``BaseRequest`` and
    ``BaseResponse`` will show a deprecation warning and check against
    ``Request`` or ``Response`` instead. :issue:`1963`
-   JSON support no longer uses simplejson if it's installed. To use
    another JSON module, override ``Request.json_module`` and
    ``Response.json_module``. :pr:`1766`
-   ``Response.get_json()`` no longer caches the result, and the
    ``cache`` parameter is removed. :issue:`1698`
-   ``Response.freeze()`` generates an ``ETag`` header if one is not
    set. The ``no_etag`` parameter (which usually wasn't visible
    anyway) is no longer used. :issue:`1963`
-   Add a ``url_scheme`` argument to :meth:`~routing.MapAdapter.build`
    to override the bound scheme. :pr:`1721`
-   Passing an empty list as a query string parameter to ``build()``
    won't append an unnecessary ``?``. Also drop any number of ``None``
    items in a list. :issue:`1992`
-   When passing a ``Headers`` object to a test client method or
    ``EnvironBuilder``, multiple values for a key are joined into one
    comma separated value. This matches the HTTP spec on multi-value
    headers. :issue:`1655`
-   Setting ``Response.status`` and ``status_code`` uses identical
    parsing and error checking. :issue:`1658`, :pr:`1728`
-   ``MethodNotAllowed`` and ``RequestedRangeNotSatisfiable`` take a
    ``response`` kwarg, consistent with other HTTP errors. :pr:`1748`
-   The response generated by :exc:`~exceptions.Unauthorized` produces
    one ``WWW-Authenticate`` header per value in ``www_authenticate``,
    rather than joining them into a single value, to improve
    interoperability with browsers and other clients. :pr:`1755`
-   If ``parse_authorization_header`` can't decode the header value, it
    returns ``None`` instead of raising a ``UnicodeDecodeError``.
    :issue:`1816`
-   The debugger no longer uses jQuery. :issue:`1807`
-   The test client includes the query string in ``REQUEST_URI`` and
    ``RAW_URI``. :issue:`1781`
-   Switch the parameter order of ``default_stream_factory`` to match
    the order used when calling it. :pr:`1085`
-   Add ``send_file`` function to generate a response that serves a
    file. Adapted from Flask's implementation. :issue:`265`, :pr:`1850`
-   Add ``send_from_directory`` function to safely serve an untrusted
    path within a trusted directory. Adapted from Flask's
    implementation. :issue:`1880`
-   ``send_file`` takes ``download_name``, which is passed even if
    ``as_attachment=False`` by using ``Content-Disposition: inline``.
    ``download_name`` replaces Flask's ``attachment_filename``.
    :issue:`1869`
-   ``send_file`` sets ``conditional=True`` and ``max_age=None`` by
    default. ``Cache-Control`` is set to ``no-cache`` if ``max_age`` is
    not set, otherwise ``public``. This tells browsers to validate
    conditional requests instead of using a timed cache.
    ``max_age=None`` replaces Flask's ``cache_timeout=43200``.
    :issue:`1882`
-   ``send_file`` can be called with ``etag="string"`` to set a custom
    ETag instead of generating one. ``etag`` replaces Flask's
    ``add_etags``. :issue:`1868`
-   ``send_file`` sets the ``Content-Encoding`` header if an encoding is
    returned when guessing ``mimetype`` from ``download_name``.
    :pr:`3896`
-   Update the defaults used by ``generate_password_hash``. Increase
    PBKDF2 iterations to 260000 from 150000. Increase salt length to 16
    from 8. Use ``secrets`` module to generate salt. :pr:`1935`
-   The reloader doesn't crash if ``sys.stdin`` is somehow ``None``.
    :pr:`1915`
-   Add arguments to ``delete_cookie`` to match ``set_cookie`` and the
    attributes modern browsers expect. :pr:`1889`
-   ``utils.cookie_date`` is deprecated, use ``utils.http_date``
    instead. The value for ``Set-Cookie expires`` is no longer "-"
    delimited. :pr:`2040`
-   Use ``request.headers`` instead of ``request.environ`` to look up
    header attributes. :pr:`1808`
-   The test ``Client`` request methods (``client.get``, etc.) always
    return an instance of ``TestResponse``. In addition to the normal
    behavior of ``Response``, this class provides ``request`` with the
    request that produced the response, and ``history`` to track
    intermediate responses when ``follow_redirects`` is used.
    :issue:`763, 1894`
-   The test ``Client`` request methods takes an ``auth`` parameter to
    add an ``Authorization`` header. It can be an ``Authorization``
    object or a ``(username, password)`` tuple for ``Basic`` auth.
    :pr:`1809`
-   Calling ``response.close()`` on a response from the test ``Client``
    will close the request input stream. This matches file behavior
    and can prevent a ``ResourceWarning`` in some cases. :issue:`1785`
-   ``EnvironBuilder.from_environ`` decodes values encoded for WSGI, to
    avoid double encoding the new values. :pr:`1959`
-   The default stat reloader will watch Python files under
    non-system/virtualenv ``sys.path`` entries, which should contain
    most user code. It will also watch all Python files under
    directories given in ``extra_files``. :pr:`1945`
-   The reloader ignores ``__pycache__`` directories again. :pr:`1945`
-   ``run_simple`` takes ``exclude_patterns`` a list of ``fnmatch``
    patterns that will not be scanned by the reloader. :issue:`1333`
-   Cookie names are no longer unquoted. This was against :rfc:`6265`
    and potentially allowed setting ``__Secure`` prefixed cookies.
    :pr:`1965`
-   Fix some word matches for user agent platform when the word can be a
    substring. :issue:`1923`
-   The development server logs ignored SSL errors. :pr:`1967`
-   Temporary files for form data are opened in ``rb+`` instead of
    ``wb+`` mode for better compatibility with some libraries.
    :issue:`1961`
-   Use SHA-1 instead of MD5 for generating ETags and the debugger pin,
    and in some tests. MD5 is not available in some environments, such
    as FIPS 140. This may invalidate some caches since the ETag will be
    different. :issue:`1897`
-   Add ``Cross-Origin-Opener-Policy`` and
    ``Cross-Origin-Embedder-Policy`` response header properties.
    :pr:`2008`
-   ``run_simple`` tries to show a valid IP address when binding to all
    addresses, instead of ``0.0.0.0`` or ``::``. It also warns about not
    running the development server in production in this case.
    :issue:`1964`
-   Colors in the development server log are displayed if Colorama is
    installed on Windows. For all platforms, style support no longer
    requires Click. :issue:`1832`
-   A range request for an empty file (or other data with length 0) will
    return a 200 response with the empty file instead of a 416 error.
    :issue:`1937`
-   New sans-IO base classes for ``Request`` and ``Response`` have been
    extracted to contain all the behavior that is not WSGI or IO
    dependent. These are not a public API, they are part of an ongoing
    refactor to let ASGI frameworks use Werkzeug. :pr:`2005`
-   Parsing ``multipart/form-data`` has been refactored to use sans-io
    patterns. This should also make parsing forms with large binary file
    uploads significantly faster. :issue:`1788, 875`
-   ``LocalProxy`` matches the current Python data model special
    methods, including all r-ops, in-place ops, and async. ``__class__``
    is proxied, so the proxy will look like the object in more cases,
    including ``isinstance``. Use ``issubclass(type(obj), LocalProxy)``
    to check if an object is actually a proxy. :issue:`1754`
-   ``Local`` uses ``ContextVar`` on Python 3.7+ instead of
    ``threading.local``. :pr:`1778`
-   ``request.values`` does not include ``form`` for GET requests (even
    though GET bodies are undefined). This prevents bad caching proxies
    from caching form data instead of query strings. :pr:`2037`
-   The development server adds the underlying socket to ``environ`` as
    ``werkzeug.socket``. This is non-standard and specific to the dev
    server, other servers may expose this under their own key. It is
    useful for handling a WebSocket upgrade request. :issue:`2052`
-   URL matching assumes ``websocket=True`` mode for WebSocket upgrade
    requests. :issue:`2052`
-   Updated ``UserAgentParser`` to handle more cases. :issue:`1971`
-   ``werzeug.DechunkedInput.readinto`` will not read beyond the size of
    the buffer. :issue:`2021`
-   Fix connection reset when exceeding max content size. :pr:`2051`
-   ``pbkdf2_hex``, ``pbkdf2_bin``, and ``safe_str_cmp`` are deprecated.
    ``hashlib`` and ``hmac`` provide equivalents. :pr:`2083`
-   ``invalidate_cached_property`` is deprecated. Use ``del obj.name``
    instead. :pr:`2084`
-   ``Href`` is deprecated. Use ``werkzeug.routing`` instead.
    :pr:`2085`
-   ``Request.disable_data_descriptor`` is deprecated. Create the
    request with ``shallow=True`` instead. :pr:`2085`
-   ``HTTPException.wrap`` is deprecated. Create a subclass manually
    instead. :pr:`2085`


Version 1.0.1
-------------

Released 2020-03-31

-   Make the argument to ``RequestRedirect.get_response`` optional.
    :issue:`1718`
-   Only allow a single access control allow origin value. :pr:`1723`
-   Fix crash when trying to parse a non-existent Content Security
    Policy header. :pr:`1731`
-   ``http_date`` zero fills years < 1000 to always output four digits.
    :issue:`1739`
-   Fix missing local variables in interactive debugger console.
    :issue:`1746`
-   Fix passing file-like objects like ``io.BytesIO`` to
    ``FileStorage.save``. :issue:`1733`


Version 1.0.0
-------------

Released 2020-02-06

-   Drop support for Python 3.4. (:issue:`1478`)
-   Remove code that issued deprecation warnings in version 0.15.
    (:issue:`1477`)
-   Remove most top-level attributes provided by the ``werkzeug``
    module in favor of direct imports. For example, instead of
    ``import werkzeug; werkzeug.url_quote``, do
    ``from werkzeug.urls import url_quote``. Install version 0.16 first
    to see deprecation warnings while upgrading. :issue:`2`, :pr:`1640`
-   Added ``utils.invalidate_cached_property()`` to invalidate cached
    properties. (:pr:`1474`)
-   Directive keys for the ``Set-Cookie`` response header are not
    ignored when parsing the ``Cookie`` request header. This allows
    cookies with names such as "expires" and "version". (:issue:`1495`)
-   Request cookies are parsed into a ``MultiDict`` to capture all
    values for cookies with the same key. ``cookies[key]`` returns the
    first value rather than the last. Use ``cookies.getlist(key)`` to
    get all values. ``parse_cookie`` also defaults to a ``MultiDict``.
    :issue:`1562`, :pr:`1458`
-   Add ``charset=utf-8`` to an HTTP exception response's
    ``CONTENT_TYPE`` header. (:pr:`1526`)
-   The interactive debugger handles outer variables in nested scopes
    such as lambdas and comprehensions. :issue:`913`, :issue:`1037`,
    :pr:`1532`
-   The user agent for Opera 60 on Mac is correctly reported as
    "opera" instead of "chrome". :issue:`1556`
-   The platform for Crosswalk on Android is correctly reported as
    "android" instead of "chromeos". (:pr:`1572`)
-   Issue a warning when the current server name does not match the
    configured server name. :issue:`760`
-   A configured server name with the default port for a scheme will
    match the current server name without the port if the current scheme
    matches. :pr:`1584`
-   :exc:`~exceptions.InternalServerError` has a ``original_exception``
    attribute that frameworks can use to track the original cause of the
    error. :pr:`1590`
-   Headers are tested for equality independent of the header key case,
    such that ``X-Foo`` is the same as ``x-foo``. :pr:`1605`
-   :meth:`http.dump_cookie` accepts ``'None'`` as a value for
    ``samesite``. :issue:`1549`
-   :meth:`~test.Client.set_cookie` accepts a ``samesite`` argument.
    :pr:`1705`
-   Support the Content Security Policy header through the
    `Response.content_security_policy` data structure. :pr:`1617`
-   ``LanguageAccept`` will fall back to matching "en" for "en-US" or
    "en-US" for "en" to better support clients or translations that
    only match at the primary language tag. :issue:`450`, :pr:`1507`
-   ``MIMEAccept`` uses MIME parameters for specificity when matching.
    :issue:`458`, :pr:`1574`
-   If the development server is started with an ``SSLContext``
    configured to verify client certificates, the certificate in PEM
    format will be available as ``environ["SSL_CLIENT_CERT"]``.
    :pr:`1469`
-   ``is_resource_modified`` will run for methods other than ``GET`` and
    ``HEAD``, rather than always returning ``False``. :issue:`409`
-   ``SharedDataMiddleware`` returns 404 rather than 500 when trying to
    access a directory instead of a file with the package loader. The
    dependency on setuptools and pkg_resources is removed.
    :issue:`1599`
-   Add a ``response.cache_control.immutable`` flag. Keep in mind that
    browser support for this ``Cache-Control`` header option is still
    experimental and may not be implemented. :issue:`1185`
-   Optional request log highlighting with the development server is
    handled by Click instead of termcolor. :issue:`1235`
-   Optional ad-hoc TLS support for the development server is handled
    by cryptography instead of pyOpenSSL. :pr:`1555`
-   ``FileStorage.save()`` supports ``pathlib`` and :pep:`519`
    ``PathLike`` objects. :issue:`1653`
-   The debugger security pin is unique in containers managed by Podman.
    :issue:`1661`
-   Building a URL when ``host_matching`` is enabled takes into account
    the current host when there are duplicate endpoints with different
    hosts. :issue:`488`
-   The ``429 TooManyRequests`` and ``503 ServiceUnavailable`` HTTP
    exceptions takes a ``retry_after`` parameter to set the
    ``Retry-After`` header. :issue:`1657`
-   ``Map`` and ``Rule`` have a ``merge_slashes`` option to collapse
    multiple slashes into one, similar to how many HTTP servers behave.
    This is enabled by default. :pr:`1286, 1694`
-   Add HTTP 103, 208, 306, 425, 506, 508, and 511 to the list of status
    codes. :pr:`1678`
-   Add ``update``, ``setlist``, and ``setlistdefault`` methods to the
    ``Headers`` data structure. ``extend`` method can take ``MultiDict``
    and kwargs. :pr:`1687, 1697`
-   The development server accepts paths that start with two slashes,
    rather than stripping off the first path segment. :issue:`491`
-   Add access control (Cross Origin Request Sharing, CORS) header
    properties to the ``Request`` and ``Response`` wrappers. :pr:`1699`
-   ``Accept`` values are no longer ordered alphabetically for equal
    quality tags. Instead the initial order is preserved. :issue:`1686`
-   Added ``Map.lock_class`` attribute for alternative
    implementations. :pr:`1702`
-   Support matching and building WebSocket rules in the routing system,
    for use by async frameworks. :pr:`1709`
-   Range requests that span an entire file respond with 206 instead of
    200, to be more compliant with :rfc:`7233`. This may help serving
    media to older browsers. :issue:`410, 1704`
-   The :class:`~middleware.shared_data.SharedDataMiddleware` default
    ``fallback_mimetype`` is ``application/octet-stream``. If a filename
    looks like a text mimetype, the ``utf-8`` charset is added to it.
    This matches the behavior of :class:`~wrappers.BaseResponse` and
    Flask's ``send_file()``. :issue:`1689`


Version 0.16.1
--------------

Released 2020-01-27

-   Fix import location in deprecation messages for subpackages.
    :issue:`1663`
-   Fix an SSL error on Python 3.5 when the dev server responds with no
    content. :issue:`1659`


Version 0.16.0
--------------

Released 2019-09-19

-   Deprecate most top-level attributes provided by the ``werkzeug``
    module in favor of direct imports. The deprecated imports will be
    removed in version 1.0.

    For example, instead of ``import werkzeug; werkzeug.url_quote``, do
    ``from werkzeug.urls import url_quote``. A deprecation warning will
    show the correct import to use. ``werkzeug.exceptions`` and
    ``werkzeug.routing`` should also be imported instead of accessed,
    but for technical reasons can't show a warning.

    :issue:`2`, :pr:`1640`


Version 0.15.6
--------------

Released 2019-09-04

-   Work around a bug in pip that caused the reloader to fail on
    Windows when the script was an entry point. This fixes the issue
    with Flask's `flask run` command failing with "No module named
    Scripts\flask". :issue:`1614`
-   ``ProxyFix`` trusts the ``X-Forwarded-Proto`` header by default.
    :issue:`1630`
-   The deprecated ``num_proxies`` argument to ``ProxyFix`` sets
    ``x_for``, ``x_proto``, and ``x_host`` to match 0.14 behavior. This
    is intended to make intermediate upgrades less disruptive, but the
    argument will still be removed in 1.0. :issue:`1630`


Version 0.15.5
--------------

Released 2019-07-17

-   Fix a ``TypeError`` due to changes to ``ast.Module`` in Python 3.8.
    :issue:`1551`
-   Fix a C assertion failure in debug builds of some Python 2.7
    releases. :issue:`1553`
-   :class:`~exceptions.BadRequestKeyError` adds the ``KeyError``
    message to the description if ``e.show_exception`` is set to
    ``True``. This is a more secure default than the original 0.15.0
    behavior and makes it easier to control without losing information.
    :pr:`1592`
-   Upgrade the debugger to jQuery 3.4.1. :issue:`1581`
-   Work around an issue in some external debuggers that caused the
    reloader to fail. :issue:`1607`
-   Work around an issue where the reloader couldn't introspect a
    setuptools script installed as an egg. :issue:`1600`
-   The reloader will use ``sys.executable`` even if the script is
    marked executable, reverting a behavior intended for NixOS
    introduced in 0.15. The reloader should no longer cause
    ``OSError: [Errno 8] Exec format error``. :issue:`1482`,
    :issue:`1580`
-   ``SharedDataMiddleware`` safely handles paths with Windows drive
    names. :issue:`1589`


Version 0.15.4
--------------

Released 2019-05-14

-   Fix a ``SyntaxError`` on Python 2.7.5. (:issue:`1544`)


Version 0.15.3
--------------

Released 2019-05-14

-   Properly handle multi-line header folding in development server in
    Python 2.7. (:issue:`1080`)
-   Restore the ``response`` argument to :exc:`~exceptions.Unauthorized`.
    (:pr:`1527`)
-   :exc:`~exceptions.Unauthorized` doesn't add the ``WWW-Authenticate``
    header if ``www_authenticate`` is not given. (:issue:`1516`)
-   The default URL converter correctly encodes bytes to string rather
    than representing them with ``b''``. (:issue:`1502`)
-   Fix the filename format string in
    :class:`~middleware.profiler.ProfilerMiddleware` to correctly handle
    float values. (:issue:`1511`)
-   Update :class:`~middleware.lint.LintMiddleware` to work on Python 3.
    (:issue:`1510`)
-   The debugger detects cycles in chained exceptions and does not time
    out in that case. (:issue:`1536`)
-   When running the development server in Docker, the debugger security
    pin is now unique per container.


Version 0.15.2
--------------

Released 2019-04-02

-   ``Rule`` code generation uses a filename that coverage will ignore.
    The previous value, "generated", was causing coverage to fail.
    (:issue:`1487`)
-   The test client removes the cookie header if there are no persisted
    cookies. This fixes an issue introduced in 0.15.0 where the cookies
    from the original request were used for redirects, causing functions
    such as logout to fail. (:issue:`1491`)
-   The test client copies the environ before passing it to the app, to
    prevent in-place modifications from affecting redirect requests.
    (:issue:`1498`)
-   The ``"werkzeug"`` logger only adds a handler if there is no handler
    configured for its level in the logging chain. This avoids double
    logging if other code configures logging first. (:issue:`1492`)


Version 0.15.1
--------------

Released 2019-03-21

-   :exc:`~exceptions.Unauthorized` takes ``description`` as the first
    argument, restoring previous behavior. The new ``www_authenticate``
    argument is listed second. (:issue:`1483`)


Version 0.15.0
--------------

Released 2019-03-19

-   Building URLs is ~7x faster. Each :class:`~routing.Rule` compiles
    an optimized function for building itself. (:pr:`1281`)
-   :meth:`MapAdapter.build() <routing.MapAdapter.build>` can be passed
    a :class:`~datastructures.MultiDict` to represent multiple values
    for a key. It already did this when passing a dict with a list
    value. (:pr:`724`)
-   ``path_info`` defaults to ``'/'`` for
    :meth:`Map.bind() <routing.Map.bind>`. (:issue:`740`, :pr:`768`,
    :pr:`1316`)
-   Change ``RequestRedirect`` code from 301 to 308, preserving the verb
    and request body (form data) during redirect. (:pr:`1342`)
-   ``int`` and ``float`` converters in URL rules will handle negative
    values if passed the ``signed=True`` parameter. For example,
    ``/jump/<int(signed=True):count>``. (:pr:`1355`)
-   ``Location`` autocorrection in :func:`Response.get_wsgi_headers()
    <wrappers.BaseResponse.get_wsgi_headers>` is relative to the current
    path rather than the root path. (:issue:`693`, :pr:`718`,
    :pr:`1315`)
-   412 responses once again include entity headers and an error message
    in the body. They were originally omitted when implementing
    ``If-Match`` (:pr:`1233`), but the spec doesn't seem to disallow it.
    (:issue:`1231`, :pr:`1255`)
-   The Content-Length header is removed for 1xx and 204 responses. This
    fixes a previous change where no body would be sent, but the header
    would still be present. The new behavior matches RFC 7230.
    (:pr:`1294`)
-   :class:`~exceptions.Unauthorized` takes a ``www_authenticate``
    parameter to set the ``WWW-Authenticate`` header for the response,
    which is technically required for a valid 401 response.
    (:issue:`772`, :pr:`795`)
-   Add support for status code 424 :exc:`~exceptions.FailedDependency`.
    (:pr:`1358`)
-   :func:`http.parse_cookie` ignores empty segments rather than
    producing a cookie with no key or value. (:issue:`1245`, :pr:`1301`)
-   ``http.parse_authorization_header`` (and
    :class:`~datastructures.Authorization`,
    :attr:`~wrappers.Request.authorization`) treats the authorization
    header as UTF-8. On Python 2, basic auth username and password are
    ``unicode``. (:pr:`1325`)
-   :func:`~http.parse_options_header` understands :rfc:`2231` parameter
    continuations. (:pr:`1417`)
-   :func:`~urls.uri_to_iri` does not unquote ASCII characters in the
    unreserved class, such as space, and leaves invalid bytes quoted
    when decoding. :func:`~urls.iri_to_uri` does not quote reserved
    characters. See :rfc:`3987` for these character classes.
    (:pr:`1433`)
-   ``get_content_type`` appends a charset for any mimetype that ends
    with ``+xml``, not just those that start with ``application/``.
    Known text types such as ``application/javascript`` are also given
    charsets. (:pr:`1439`)
-   Clean up ``werkzeug.security`` module, remove outdated hashlib
    support. (:pr:`1282`)
-   In :func:`~security.generate_password_hash`, PBKDF2 uses 150000
    iterations by default, increased from 50000. (:pr:`1377`)
-   :class:`~wsgi.ClosingIterator` calls ``close`` on the wrapped
    *iterable*, not the internal iterator. This doesn't affect objects
    where ``__iter__`` returned ``self``. For other objects, the method
    was not called before. (:issue:`1259`, :pr:`1260`)
-   Bytes may be used as keys in :class:`~datastructures.Headers`, they
    will be decoded as Latin-1 like values are. (:pr:`1346`)
-   :class:`~datastructures.Range` validates that list of range tuples
    passed to it would produce a valid ``Range`` header. (:pr:`1412`)
-   :class:`~datastructures.FileStorage` looks up attributes on
    ``stream._file`` if they don't exist on ``stream``, working around
    an issue where :func:`tempfile.SpooledTemporaryFile` didn't
    implement all of :class:`io.IOBase`. See
    https://github.com/python/cpython/pull/3249. (:pr:`1409`)
-   :class:`CombinedMultiDict.copy() <datastructures.CombinedMultiDict>`
    returns a shallow mutable copy as a
    :class:`~datastructures.MultiDict`. The copy no longer reflects
    changes to the combined dicts, but is more generally useful.
    (:pr:`1420`)
-   The version of jQuery used by the debugger is updated to 3.3.1.
    (:pr:`1390`)
-   The debugger correctly renders long ``markupsafe.Markup`` instances.
    (:pr:`1393`)
-   The debugger can serve resources when Werkzeug is installed as a
    zip file. ``DebuggedApplication.get_resource`` uses
    ``pkgutil.get_data``. (:pr:`1401`)
-   The debugger and server log support Python 3's chained exceptions.
    (:pr:`1396`)
-   The interactive debugger highlights frames that come from user code
    to make them easy to pick out in a long stack trace. Note that if an
    env was created with virtualenv instead of venv, the debugger may
    incorrectly classify some frames. (:pr:`1421`)
-   Clicking the error message at the top of the interactive debugger
    will jump down to the bottom of the traceback. (:pr:`1422`)
-   When generating a PIN, the debugger will ignore a ``KeyError``
    raised when the current UID doesn't have an associated username,
    which can happen in Docker. (:issue:`1471`)
-   :class:`~exceptions.BadRequestKeyError` adds the ``KeyError``
    message to the description, making it clearer what caused the 400
    error. Frameworks like Flask can omit this information in production
    by setting ``e.args = ()``. (:pr:`1395`)
-   If a nested ``ImportError`` occurs from :func:`~utils.import_string`
    the traceback mentions the nested import. Removes an untested code
    path for handling "modules not yet set up by the parent."
    (:pr:`735`)
-   Triggering a reload while using a tool such as PDB no longer hides
    input. (:pr:`1318`)
-   The reloader will not prepend the Python executable to the command
    line if the Python file is marked executable. This allows the
    reloader to work on NixOS. (:pr:`1242`)
-   Fix an issue where ``sys.path`` would change between reloads when
    running with ``python -m app``. The reloader can detect that a
    module was run with "-m" and reconstructs that instead of the file
    path in ``sys.argv`` when reloading. (:pr:`1416`)
-   The dev server can bind to a Unix socket by passing a hostname like
    ``unix://app.socket``. (:pr:`209`, :pr:`1019`)
-   Server uses ``IPPROTO_TCP`` constant instead of ``SOL_TCP`` for
    Jython compatibility. (:pr:`1375`)
-   When using an adhoc SSL cert with :func:`~serving.run_simple`, the
    cert is shown as self-signed rather than signed by an invalid
    authority. (:pr:`1430`)
-   The development server logs the unquoted IRI rather than the raw
    request line, to make it easier to work with Unicode in request
    paths during development. (:issue:`1115`)
-   The development server recognizes ``ConnectionError`` on Python 3 to
    silence client disconnects, and does not silence other ``OSErrors``
    that may have been raised inside the application. (:pr:`1418`)
-   The environ keys ``REQUEST_URI`` and ``RAW_URI`` contain the raw
    path before it was percent-decoded. This is non-standard, but many
    WSGI servers add them. Middleware could replace ``PATH_INFO`` with
    this to route based on the raw value. (:pr:`1419`)
-   :class:`~test.EnvironBuilder` doesn't set ``CONTENT_TYPE`` or
    ``CONTENT_LENGTH`` in the environ if they aren't set. Previously
    these used default values if they weren't set. Now it's possible to
    distinguish between empty and unset values. (:pr:`1308`)
-   The test client raises a ``ValueError`` if a query string argument
    would overwrite a query string in the path. (:pr:`1338`)
-   :class:`test.EnvironBuilder` and :class:`test.Client` take a
    ``json`` argument instead of manually passing ``data`` and
    ``content_type``. This is serialized using the
    :meth:`test.EnvironBuilder.json_dumps` method. (:pr:`1404`)
-   :class:`test.Client` redirect handling is rewritten. (:pr:`1402`)

    -   The redirect environ is copied from the initial request environ.
    -   Script root and path are correctly distinguished when
        redirecting to a path under the root.
    -   The HEAD method is not changed to GET.
    -   307 and 308 codes preserve the method and body. All others
        ignore the body and related headers.
    -   Headers are passed to the new request for all codes, following
        what browsers do.
    -   :class:`test.EnvironBuilder` sets the content type and length
        headers in addition to the WSGI keys when detecting them from
        the data.
    -   Intermediate response bodies are iterated over even when
        ``buffered=False`` to ensure iterator middleware can run cleanup
        code safely. Only the last response is not buffered. (:pr:`988`)

-   :class:`~test.EnvironBuilder`, :class:`~datastructures.FileStorage`,
    and :func:`wsgi.get_input_stream` no longer share a global
    ``_empty_stream`` instance. This improves test isolation by
    preventing cases where closing the stream in one request would
    affect other usages. (:pr:`1340`)
-   The default ``SecureCookie.serialization_method`` will change from
    :mod:`pickle` to :mod:`json` in 1.0. To upgrade existing tokens,
    override :meth:`~contrib.securecookie.SecureCookie.unquote` to try
    ``pickle`` if ``json`` fails. (:pr:`1413`)
-   ``CGIRootFix`` no longer modifies ``PATH_INFO`` for very old
    versions of Lighttpd. ``LighttpdCGIRootFix`` was renamed to
    ``CGIRootFix`` in 0.9. Both are deprecated and will be removed in
    version 1.0. (:pr:`1141`)
-   :class:`werkzeug.wrappers.json.JSONMixin` has been replaced with
    Flask's implementation. Check the docs for the full API.
    (:pr:`1445`)
-   The contrib modules are deprecated and will either be moved into
    ``werkzeug`` core or removed completely in version 1.0. Some modules
    that already issued deprecation warnings have been removed. Be sure
    to run or test your code with
    ``python -W default::DeprecationWarning`` to catch any deprecated
    code you're using. (:issue:`4`)

    -   ``LintMiddleware`` has moved to :mod:`werkzeug.middleware.lint`.
    -   ``ProfilerMiddleware`` has moved to
        :mod:`werkzeug.middleware.profiler`.
    -   ``ProxyFix`` has moved to :mod:`werkzeug.middleware.proxy_fix`.
    -   ``JSONRequestMixin`` has moved to :mod:`werkzeug.wrappers.json`.
    -   ``cache`` has been extracted into a separate project,
        `cachelib <https://github.com/pallets/cachelib>`_. The version
        in Werkzeug is deprecated.
    -   ``securecookie`` and ``sessions`` have been extracted into a
        separate project,
        `secure-cookie <https://github.com/pallets/secure-cookie>`_. The
        version in Werkzeug is deprecated.
    -   Everything in ``fixers``, except ``ProxyFix``, is deprecated.
    -   Everything in ``wrappers``, except ``JSONMixin``, is deprecated.
    -   ``atom`` is deprecated. This did not fit in with the rest of
        Werkzeug, and is better served by a dedicated library in the
        community.
    -   ``jsrouting`` is removed. Set URLs when rendering templates
        or JSON responses instead.
    -   ``limiter`` is removed. Its specific use is handled by Werkzeug
        directly, but stream limiting is better handled by the WSGI
        server in general.
    -   ``testtools`` is removed. It did not offer significant benefit
        over the default test client.
    -   ``iterio`` is deprecated.

-   :func:`wsgi.get_host` no longer looks at ``X-Forwarded-For``. Use
    :class:`~middleware.proxy_fix.ProxyFix` to handle that.
    (:issue:`609`, :pr:`1303`)
-   :class:`~middleware.proxy_fix.ProxyFix` is refactored to support
    more headers, multiple values, and more secure configuration.

    -   Each header supports multiple values. The trusted number of
        proxies is configured separately for each header. The
        ``num_proxies`` argument is deprecated. (:pr:`1314`)
    -   Sets ``SERVER_NAME`` and ``SERVER_PORT`` based on
        ``X-Forwarded-Host``. (:pr:`1314`)
    -   Sets ``SERVER_PORT`` and modifies ``HTTP_HOST`` based on
        ``X-Forwarded-Port``. (:issue:`1023`, :pr:`1304`)
    -   Sets ``SCRIPT_NAME`` based on ``X-Forwarded-Prefix``.
        (:issue:`1237`)
    -   The original WSGI environment values are stored in the
        ``werkzeug.proxy_fix.orig`` key, a dict. The individual keys
        ``werkzeug.proxy_fix.orig_remote_addr``,
        ``werkzeug.proxy_fix.orig_wsgi_url_scheme``, and
        ``werkzeug.proxy_fix.orig_http_host`` are deprecated.

-   Middleware from ``werkzeug.wsgi`` has moved to separate modules
    under ``werkzeug.middleware``, along with the middleware moved from
    ``werkzeug.contrib``. The old ``werkzeug.wsgi`` imports are
    deprecated and will be removed in version 1.0. (:pr:`1452`)

    -   ``werkzeug.wsgi.DispatcherMiddleware`` has moved to
        :class:`werkzeug.middleware.dispatcher.DispatcherMiddleware`.
    -   ``werkzeug.wsgi.ProxyMiddleware`` as moved to
        :class:`werkzeug.middleware.http_proxy.ProxyMiddleware`.
    -   ``werkzeug.wsgi.SharedDataMiddleware`` has moved to
        :class:`werkzeug.middleware.shared_data.SharedDataMiddleware`.

-   :class:`~middleware.http_proxy.ProxyMiddleware` proxies the query
    string. (:pr:`1252`)
-   The filenames generated by
    :class:`~middleware.profiler.ProfilerMiddleware` can be customized.
    (:issue:`1283`)
-   The ``werkzeug.wrappers`` module has been converted to a package,
    and its various classes have been organized into separate modules.
    Any previously documented classes, understood to be the existing
    public API, are still importable from ``werkzeug.wrappers``, or may
    be imported from their specific modules. (:pr:`1456`)


Version 0.14.1
--------------

Released on December 31st 2017

- Resolved a regression with status code handling in the integrated
  development server.

Version 0.14
------------

Released on December 31st 2017

- HTTP exceptions are now automatically caught by
  ``Request.application``.
- Added support for edge as browser.
- Added support for platforms that lack ``SpooledTemporaryFile``.
- Add support for etag handling through if-match
- Added support for the SameSite cookie attribute.
- Added ``werkzeug.wsgi.ProxyMiddleware``
- Implemented ``has`` for ``NullCache``
- ``get_multi`` on cache clients now returns lists all the time.
- Improved the watchdog observer shutdown for the reloader to not crash
  on exit on older Python versions.
- Added support for ``filename*`` filename attributes according to
  RFC 2231
- Resolved an issue where machine ID for the reloader PIN was not
  read accurately on windows.
- Added a workaround for syntax errors in init files in the reloader.
- Added support for using the reloader with console scripts on windows.
- The built-in HTTP server will no longer close a connection in cases
  where no HTTP body is expected (204, 204, HEAD requests etc.)
- The ``EnvironHeaders`` object now skips over empty content type and
  lengths if they are set to falsy values.
- Werkzeug will no longer send the content-length header on 1xx or
  204/304 responses.
- Cookie values are now also permitted to include slashes and equal
  signs without quoting.
- Relaxed the regex for the routing converter arguments.
- If cookies are sent without values they are now assumed to have an
  empty value and the parser accepts this.  Previously this could have
  corrupted cookies that followed the value.
- The test ``Client`` and ``EnvironBuilder`` now support mimetypes like
  the request object does.
- Added support for static weights in URL rules.
- Better handle some more complex reloader scenarios where sys.path
  contained non directory paths.
- ``EnvironHeaders`` no longer raises weird errors if non string keys
  are passed to it.


Version 0.13
------------

Released on December 7th 2017

- **Deprecate support for Python 2.6 and 3.3.** CI tests will not run
  for these versions, and support will be dropped completely in the next
  version. (:issue:`pallets/meta#24`)
- Raise ``TypeError`` when port is not an integer. (:pr:`1088`)
- Fully deprecate ``werkzeug.script``. Use `Click`_ instead.
  (:pr:`1090`)
- ``response.age`` is parsed as a ``timedelta``. Previously, it was
  incorrectly treated as a ``datetime``. The header value is an integer
  number of seconds, not a date string. (:pr:`414`)
- Fix a bug in ``TypeConversionDict`` where errors are not propagated
  when using the converter. (:issue:`1102`)
- ``Authorization.qop`` is a string instead of a set, to comply with
  RFC 2617. (:pr:`984`)
- An exception is raised when an encoded cookie is larger than, by
  default, 4093 bytes. Browsers may silently ignore cookies larger than
  this. ``BaseResponse`` has a new attribute ``max_cookie_size`` and
  ``dump_cookie`` has a new argument ``max_size`` to configure this.
  (:pr:`780`, :pr:`1109`)
- Fix a TypeError in ``werkzeug.contrib.lint.GuardedIterator.close``.
  (:pr:`1116`)
- ``BaseResponse.calculate_content_length`` now correctly works for
  Unicode responses on Python 3. It first encodes using
  ``iter_encoded``. (:issue:`705`)
- Secure cookie contrib works with string secret key on Python 3.
  (:pr:`1205`)
- Shared data middleware accepts a list instead of a dict of static
  locations to preserve lookup order. (:pr:`1197`)
- HTTP header values without encoding can contain single quotes.
  (:pr:`1208`)
- The built-in dev server supports receiving requests with chunked
  transfer encoding. (:pr:`1198`)

.. _Click: https://palletsprojects.com/p/click/


Version 0.12.2
--------------

Released on May 16 2017

- Fix regression: Pull request ``#892`` prevented Werkzeug from correctly
  logging the IP of a remote client behind a reverse proxy, even when using
  `ProxyFix`.
- Fix a bug in `safe_join` on Windows.

Version 0.12.1
--------------

Released on March 15th 2017

- Fix crash of reloader (used on debug mode) on Windows.
  (`OSError: [WinError 10038]`). See pull request ``#1081``
- Partially revert change to class hierarchy of `Headers`. See ``#1084``.

Version 0.12
------------

Released on March 10th 2017

- Spit out big deprecation warnings for werkzeug.script
- Use `inspect.getfullargspec` internally when available as
  `inspect.getargspec` is gone in 3.6
- Added support for status code 451 and 423
- Improved the build error suggestions.  In particular only if
  someone stringifies the error will the suggestions be calculated.
- Added support for uWSGI's caching backend.
- Fix a bug where iterating over a `FileStorage` would result in an infinite
  loop.
- Datastructures now inherit from the relevant baseclasses from the
  `collections` module in the stdlib. See #794.
- Add support for recognizing NetBSD, OpenBSD, FreeBSD, DragonFlyBSD platforms
  in the user agent string.
- Recognize SeaMonkey browser name and version correctly
- Recognize Baiduspider, and bingbot user agents
- If `LocalProxy`'s wrapped object is a function, refer to it with __wrapped__
  attribute.
- The defaults of ``generate_password_hash`` have been changed to more secure
  ones, see pull request ``#753``.
- Add support for encoding in options header parsing, see pull request
  ``#933``.
- ``test.Client`` now properly handles Location headers with relative URLs, see
  pull request ``#879``.
- When `HTTPException` is raised, it now prints the description, for easier
  debugging.
- Werkzeug's dict-like datastructures now have ``view``-methods under Python 2,
  see pull request ``#968``.
- Fix a bug in ``MultiPartParser`` when no ``stream_factory`` was provided
  during initialization, see pull request ``#973``.
- Disable autocorrect and spellchecker in the debugger middleware's Python
  prompt, see pull request ``#994``.
- Don't redirect to slash route when method doesn't match, see pull request
  ``#907``.
- Fix a bug when using ``SharedDataMiddleware`` with frozen packages, see pull
  request ``#959``.
- `Range` header parsing function fixed for invalid values ``#974``.
- Add support for byte Range Requests, see pull request ``#978``.
- Use modern cryptographic defaults in the dev servers ``#1004``.
- the post() method of the test client now accept file object through the data
  parameter.
- Color run_simple's terminal output based on HTTP codes ``#1013``.
- Fix self-XSS in debugger console, see ``#1031``.
- Fix IPython 5.x shell support, see ``#1033``.
- Change Accept datastructure to sort by specificity first, allowing for more
  accurate results when using ``best_match`` for mime types (for example in
  ``requests.accept_mimetypes.best_match``)

Version 0.11.16
---------------

- werkzeug.serving: set CONTENT_TYPE / CONTENT_LENGTH if only they're provided by the client
- werkzeug.serving: Fix crash of reloader when using `python -m werkzeug.serving`.

Version 0.11.15
---------------

Released on December 30th 2016.

- Bugfix for the bugfix in the previous release.

Version 0.11.14
---------------

Released on December 30th 2016.

- Check if platform can fork before importing ``ForkingMixIn``, raise exception
  when creating ``ForkingWSGIServer`` on such a platform, see PR ``#999``.

Version 0.11.13
---------------

Released on December 26th 2016.

- Correct fix for the reloader issuer on certain Windows installations.

Version 0.11.12
---------------

Released on December 26th 2016.

- Fix more bugs in multidicts regarding empty lists. See ``#1000``.
- Add some docstrings to some `EnvironBuilder` properties that were previously
  unintentionally missing.
- Added a workaround for the reloader on windows.

Version 0.11.11
---------------

Released on August 31st 2016.

- Fix JSONRequestMixin for Python3. See #731
- Fix broken string handling in test client when passing integers. See #852
- Fix a bug in ``parse_options_header`` where an invalid content type
  starting with comma or semi-colon would result in an invalid return value,
  see issue ``#995``.
- Fix a bug in multidicts when passing empty lists as values, see issue
  ``#979``.
- Fix a security issue that allows XSS on the Werkzeug debugger. See ``#1001``.

Version 0.11.10
---------------

Released on May 24th 2016.

- Fixed a bug that occurs when running on Python 2.6 and using a broken locale.
  See pull request #912.
- Fixed a crash when running the debugger on Google App Engine. See issue #925.
- Fixed an issue with multipart parsing that could cause memory exhaustion.

Version 0.11.9
--------------

Released on April 24th 2016.

- Corrected an issue that caused the debugger not to use the
  machine GUID on POSIX systems.
- Corrected a Unicode error on Python 3 for the debugger's
  PIN usage.
- Corrected the timestamp verification in the pin debug code.
  Without this fix the pin was remembered for too long.

Version 0.11.8
--------------

Released on April 15th 2016.

- fixed a problem with the machine GUID detection code on OS X
  on Python 3.

Version 0.11.7
--------------

Released on April 14th 2016.

- fixed a regression on Python 3 for the debugger.

Version 0.11.6
--------------

Released on April 14th 2016.

- werkzeug.serving: Still show the client address on bad requests.
- improved the PIN based protection for the debugger to make it harder to
  brute force via trying cookies.  Please keep in mind that the debugger
  *is not intended for running on production environments*
- increased the pin timeout to a week to make it less annoying for people
  which should decrease the chance that users disable the pin check
  entirely.
- werkzeug.serving: Fix broken HTTP_HOST when path starts with double slash.

Version 0.11.5
--------------

Released on March 22nd 2016.

- werkzeug.serving: Fix crash when attempting SSL connection to HTTP server.

Version 0.11.4
--------------

Released on February 14th 2016.

- Fixed werkzeug.serving not working from -m flag.
- Fixed incorrect weak etag handling.

Version 0.11.3
--------------

Released on December 20th 2015.

- Fixed an issue with copy operations not working against
  proxies.
- Changed the logging operations of the development server to
  correctly log where the server is running in all situations
  again.
- Fixed another regression with SSL wrapping similar to the
  fix in 0.11.2 but for a different code path.

Version 0.11.2
--------------

Released on November 12th 2015.

- Fix inheritable sockets on Windows on Python 3.
- Fixed an issue with the forking server not starting any longer.
- Fixed SSL wrapping on platforms that supported opening sockets
  by file descriptor.
- No longer log from the watchdog reloader.
- Unicode errors in hosts are now better caught or converted into
  bad request errors.

Version 0.11.1
--------------

Released on November 10th 2015.

- Fixed a regression on Python 3 in the debugger.

Version 0.11
------------

Released on November 8th 2015, codename Gleisbaumaschine.

- Added ``reloader_paths`` option to ``run_simple`` and other functions in
  ``werkzeug.serving``. This allows the user to completely override the Python
  module watching of Werkzeug with custom paths.
- Many custom cached properties of Werkzeug's classes are now subclasses of
  Python's ``property`` type (issue ``#616``).
- ``bind_to_environ`` now doesn't differentiate between implicit and explicit
  default port numbers in ``HTTP_HOST`` (pull request ``#204``).
- ``BuildErrors`` are now more informative. They come with a complete sentence
  as error message, and also provide suggestions (pull request ``#691``).
- Fix a bug in the user agent parser where Safari's build number instead of
  version would be extracted (pull request ``#703``).
- Fixed issue where RedisCache set_many was broken for twemproxy, which doesn't
  support the default MULTI command (pull request ``#702``).
- ``mimetype`` parameters on request and response classes are now always
  converted to lowercase.
- Changed cache so that cache never expires if timeout is 0. This also fixes
  an issue with redis setex (issue ``#550``)
- Werkzeug now assumes ``UTF-8`` as filesystem encoding on Unix if Python
  detected it as ASCII.
- New optional `has` method on caches.
- Fixed various bugs in `parse_options_header` (pull request ``#643``).
- If the reloader is enabled the server will now open the socket in the parent
  process if this is possible.  This means that when the reloader kicks in
  the connection from client will wait instead of tearing down.  This does
  not work on all Python versions.
- Implemented PIN based authentication for the debugger.  This can optionally
  be disabled but is discouraged.  This change was necessary as it has been
  discovered that too many people run the debugger in production.
- Devserver no longer requires SSL module to be installed.

Version 0.10.5
--------------

(bugfix release, release date yet to be decided)

- Reloader: Correctly detect file changes made by moving temporary files over
  the original, which is e.g. the case with PyCharm (pull request ``#722``).
- Fix bool behavior of ``werkzeug.datastructures.ETags`` under Python 3 (issue
  ``#744``).

Version 0.10.4
--------------

(bugfix release, released on March 26th 2015)

- Re-release of 0.10.3 with packaging artifacts manually removed.

Version 0.10.3
--------------

(bugfix release, released on March 26th 2015)

- Re-release of 0.10.2 without packaging artifacts.

Version 0.10.2
--------------

(bugfix release, released on March 26th 2015)

- Fixed issue where ``empty`` could break third-party libraries that relied on
  keyword arguments (pull request ``#675``)
- Improved ``Rule.empty`` by providing a ```get_empty_kwargs`` to allow setting
  custom kwargs without having to override entire ``empty`` method. (pull
  request ``#675``)
- Fixed ```extra_files``` parameter for reloader to not cause startup
  to crash when included in server params
- Using `MultiDict` when building URLs is now not supported again. The behavior
  introduced several regressions.
- Fix performance problems with stat-reloader (pull request ``#715``).

Version 0.10.1
--------------

(bugfix release, released on February 3rd 2015)

- Fixed regression with multiple query values for URLs (pull request ``#667``).
- Fix issues with eventlet's monkeypatching and the builtin server (pull
  request ``#663``).

Version 0.10
------------

Released on January 30th 2015, codename Bagger.

- Changed the error handling of and improved testsuite for the caches in
  ``contrib.cache``.
- Fixed a bug on Python 3 when creating adhoc ssl contexts, due to `sys.maxint`
  not being defined.
- Fixed a bug on Python 3, that caused
  :func:`~werkzeug.serving.make_ssl_devcert` to fail with an exception.
- Added exceptions for 504 and 505.
- Added support for ChromeOS detection.
- Added UUID converter to the routing system.
- Added message that explains how to quit the server.
- Fixed a bug on Python 2, that caused ``len`` for
  :class:`werkzeug.datastructures.CombinedMultiDict` to crash.
- Added support for stdlib pbkdf2 hmac if a compatible digest
  is found.
- Ported testsuite to use ``py.test``.
- Minor optimizations to various middlewares (pull requests ``#496`` and
  ``#571``).
- Use stdlib ``ssl`` module instead of ``OpenSSL`` for the builtin server
  (issue ``#434``). This means that OpenSSL contexts are not supported anymore,
  but instead ``ssl.SSLContext`` from the stdlib.
- Allow protocol-relative URLs when building external URLs.
- Fixed Atom syndication to print time zone offset for tz-aware datetime
  objects (pull request ``#254``).
- Improved reloader to track added files and to recover from broken
  sys.modules setups with syntax errors in packages.
- ``cache.RedisCache`` now supports arbitrary ``**kwargs`` for the redis
  object.
- ``werkzeug.test.Client`` now uses the original request method when resolving
  307 redirects (pull request ``#556``).
- ``werkzeug.datastructures.MIMEAccept`` now properly deals with mimetype
  parameters (pull request ``#205``).
- ``werkzeug.datastructures.Accept`` now handles a quality of ``0`` as
  intolerable, as per RFC 2616 (pull request ``#536``).
- ``werkzeug.urls.url_fix`` now properly encodes hostnames with ``idna``
  encoding (issue ``#559``). It also doesn't crash on malformed URLs anymore
  (issue ``#582``).
- ``werkzeug.routing.MapAdapter.match`` now recognizes the difference between
  the path ``/`` and an empty one (issue ``#360``).
- The interactive debugger now tries to decode non-ascii filenames (issue
  ``#469``).
- Increased default key size of generated SSL certificates to 1024 bits (issue
  ``#611``).
- Added support for specifying a ``Response`` subclass to use when calling
  :func:`~werkzeug.utils.redirect`\ .
- ``werkzeug.test.EnvironBuilder`` now doesn't use the request method anymore
  to guess the content type, and purely relies on the ``form``, ``files`` and
  ``input_stream`` properties (issue ``#620``).
- Added Symbian to the user agent platform list.
- Fixed make_conditional to respect automatically_set_content_length
- Unset ``Content-Length`` when writing to response.stream (issue ``#451``)
- ``wrappers.Request.method`` is now always uppercase, eliminating
  inconsistencies of the WSGI environment (issue ``647``).
- ``routing.Rule.empty`` now works correctly with subclasses of ``Rule`` (pull
  request ``#645``).
- Made map updating safe in light of concurrent updates.
- Allow multiple values for the same field for url building (issue ``#658``).

Version 0.9.7
-------------

(bugfix release, release date to be decided)

- Fix unicode problems in ``werkzeug.debug.tbtools``.
- Fix Python 3-compatibility problems in ``werkzeug.posixemulation``.
- Backport fix of fatal typo for ``ImmutableList`` (issue ``#492``).
- Make creation of the cache dir for ``FileSystemCache`` atomic (issue
  ``#468``).
- Use native strings for memcached keys to work with Python 3 client (issue
  ``#539``).
- Fix charset detection for ``werkzeug.debug.tbtools.Frame`` objects (issues
  ``#547`` and ``#532``).
- Fix ``AttributeError`` masking in ``werkzeug.utils.import_string`` (issue
  ``#182``).
- Explicitly shut down server (issue ``#519``).
- Fix timeouts greater than 2592000 being misinterpreted as UNIX timestamps in
  ``werkzeug.contrib.cache.MemcachedCache`` (issue ``#533``).
- Fix bug where ``werkzeug.exceptions.abort`` would raise an arbitrary subclass
  of the expected class (issue ``#422``).
- Fix broken ``jsrouting`` (due to removal of ``werkzeug.templates``)
- ``werkzeug.urls.url_fix`` now doesn't crash on malformed URLs anymore, but
  returns them unmodified. This is a cheap workaround for ``#582``, the proper
  fix is included in version 0.10.
- The repr of ``werkzeug.wrappers.Request`` doesn't crash on non-ASCII-values
  anymore (pull request ``#466``).
- Fix bug in ``cache.RedisCache`` when combined with ``redis.StrictRedis``
  object (pull request ``#583``).
- The ``qop`` parameter for ``WWW-Authenticate`` headers is now always quoted,
  as required by RFC 2617 (issue ``#633``).
- Fix bug in ``werkzeug.contrib.cache.SimpleCache`` with Python 3 where add/set
  may throw an exception when pruning old entries from the cache (pull request
  ``#651``).

Version 0.9.6
-------------

(bugfix release, released on June 7th 2014)

- Added a safe conversion for IRI to URI conversion and use that
  internally to work around issues with spec violations for
  protocols such as ``itms-service``.

Version 0.9.7
-------------

- Fixed uri_to_iri() not re-encoding hashes in query string parameters.

Version 0.9.5
-------------

(bugfix release, released on June 7th 2014)

- Forward charset argument from request objects to the environ
  builder.
- Fixed error handling for missing boundaries in multipart data.
- Fixed session creation on systems without ``os.urandom()``.
- Fixed pluses in dictionary keys not being properly URL encoded.
- Fixed a problem with deepcopy not working for multi dicts.
- Fixed a double quoting issue on redirects.
- Fixed a problem with unicode keys appearing in headers on 2.x.
- Fixed a bug with unicode strings in the test builder.
- Fixed a unicode bug on Python 3 in the WSGI profiler.
- Fixed an issue with the safe string compare function on
  Python 2.7.7 and Python 3.4.

Version 0.9.4
-------------

(bugfix release, released on August 26th 2013)

- Fixed an issue with Python 3.3 and an edge case in cookie parsing.
- Fixed decoding errors not handled properly through the WSGI
  decoding dance.
- Fixed URI to IRI conversion incorrectly decoding percent signs.

Version 0.9.3
-------------

(bugfix release, released on July 25th 2013)

- Restored behavior of the ``data`` descriptor of the request class to pre 0.9
  behavior.  This now also means that ``.data`` and ``.get_data()`` have
  different behavior.  New code should use ``.get_data()`` always.

  In addition to that there is now a flag for the ``.get_data()`` method that
  controls what should happen with form data parsing and the form parser will
  honor cached data.  This makes dealing with custom form data more consistent.

Version 0.9.2
-------------

(bugfix release, released on July 18th 2013)

- Added ``unsafe`` parameter to ``urls.url_quote``.
- Fixed an issue with ``urls.url_quote_plus`` not quoting
  `'+'` correctly.
- Ported remaining parts of :class:`~werkzeug.contrib.RedisCache` to
  Python 3.3.
- Ported remaining parts of :class:`~werkzeug.contrib.MemcachedCache` to
  Python 3.3
- Fixed a deprecation warning in the contrib atom module.
- Fixed a regression with setting of content types through the
  headers dictionary instead with the content type parameter.
- Use correct name for stdlib secure string comparison function.
- Fixed a wrong reference in the docstring of
  :func:`~werkzeug.local.release_local`.
- Fixed an `AttributeError` that sometimes occurred when accessing the
  :attr:`werkzeug.wrappers.BaseResponse.is_streamed` attribute.

Version 0.9.1
-------------

(bugfix release, released on June 14th 2013)

- Fixed an issue with integers no longer being accepted in certain
  parts of the routing system or URL quoting functions.
- Fixed an issue with `url_quote` not producing the right escape
  codes for single digit codepoints.
- Fixed an issue with :class:`~werkzeug.wsgi.SharedDataMiddleware` not
  reading the path correctly and breaking on etag generation in some
  cases.
- Properly handle `Expect: 100-continue` in the development server
  to resolve issues with curl.
- Automatically exhaust the input stream on request close.  This should
  fix issues where not touching request files results in a timeout.
- Fixed exhausting of streams not doing anything if a non-limited
  stream was passed into the multipart parser.
- Raised the buffer sizes for the multipart parser.

Version 0.9
-----------

Released on June 13nd 2013, codename Planierraupe.

- Added support for :meth:`~werkzeug.wsgi.LimitedStream.tell`
  on the limited stream.
- :class:`~werkzeug.datastructures.ETags` now is nonzero if it
  contains at least one etag of any kind, including weak ones.
- Added a workaround for a bug in the stdlib for SSL servers.
- Improved SSL interface of the devserver so that it can generate
  certificates easily and load them from files.
- Refactored test client to invoke the open method on the class
  for redirects.  This makes subclassing more powerful.
- ``wsgi.make_chunk_iter`` and ``make_line_iter`` now support processing
  of iterators and streams.
- URL generation by the routing system now no longer quotes
  ``+``.
- URL fixing now no longer quotes certain reserved characters.
- The :func:`werkzeug.security.generate_password_hash` and
  check functions now support any of the hashlib algorithms.
- `wsgi.get_current_url` is now ascii safe for browsers sending
  non-ascii data in query strings.
- improved parsing behavior for :func:`werkzeug.http.parse_options_header`
- added more operators to local proxies.
- added a hook to override the default converter in the routing
  system.
- The description field of HTTP exceptions is now always escaped.
  Use markup objects to disable that.
- Added number of proxy argument to the proxy fix to make it more
  secure out of the box on common proxy setups.  It will by default
  no longer trust the x-forwarded-for header as much as it did
  before.
- Added support for fragment handling in URI/IRI functions.
- Added custom class support for :func:`werkzeug.http.parse_dict_header`.
- Renamed `LighttpdCGIRootFix` to `CGIRootFix`.
- Always treat `+` as safe when fixing URLs as people love misusing them.
- Added support to profiling into directories in the contrib profiler.
- The escape function now by default escapes quotes.
- Changed repr of exceptions to be less magical.
- Simplified exception interface to no longer require environments
  to be passed to receive the response object.
- Added sentinel argument to IterIO objects.
- Added pbkdf2 support for the security module.
- Added a plain request type that disables all form parsing to only
  leave the stream behind.
- Removed support for deprecated `fix_headers`.
- Removed support for deprecated `header_list`.
- Removed support for deprecated parameter for `iter_encoded`.
- Removed support for deprecated non-silent usage of the limited
  stream object.
- Removed support for previous dummy `writable` parameter on
  the cached property.
- Added support for explicitly closing request objects to close
  associated resources.
- Conditional request handling or access to the data property on responses no
  longer ignores direct passthrough mode.
- Removed werkzeug.templates and werkzeug.contrib.kickstart.
- Changed host lookup logic for forwarded hosts to allow lists of
  hosts in which case only the first one is picked up.
- Added `wsgi.get_query_string`, `wsgi.get_path_info` and
  `wsgi.get_script_name` and made the `wsgi.pop_path_info` and
  `wsgi.peek_path_info` functions perform unicode decoding.  This
  was necessary to avoid having to expose the WSGI encoding dance
  on Python 3.
- Added `content_encoding` and `content_md5` to the request object's
  common request descriptor mixin.
- added `options` and `trace` to the test client.
- Overhauled the utilization of the input stream to be easier to use
  and better to extend.  The detection of content payload on the input
  side is now more compliant with HTTP by detecting off the content
  type header instead of the request method.  This also now means that
  the stream property on the request class is always available instead
  of just when the parsing fails.
- Added support for using :class:`werkzeug.wrappers.BaseResponse` in a with
  statement.
- Changed `get_app_iter` to fetch the response early so that it does not
  fail when wrapping a response iterable.  This makes filtering easier.
- Introduced `get_data` and `set_data` methods for responses.
- Introduced `get_data` for requests.
- Soft deprecated the `data` descriptors for request and response objects.
- Added `as_bytes` operations to some of the headers to simplify working
  with things like cookies.
- Made the debugger paste tracebacks into github's gist service as
  private pastes.

Version 0.8.4
-------------

(bugfix release, release date to be announced)

- Added a favicon to the debugger which fixes problem with
  state changes being triggered through a request to
  /favicon.ico in Google Chrome.  This should fix some
  problems with Flask and other frameworks that use
  context local objects on a stack with context preservation
  on errors.
- Fixed an issue with scrolling up in the debugger.
- Fixed an issue with debuggers running on a different URL
  than the URL root.
- Fixed a problem with proxies not forwarding some rarely
  used special methods properly.
- Added a workaround to prevent the XSS protection from Chrome
  breaking the debugger.
- Skip redis tests if redis is not running.
- Fixed a typo in the multipart parser that caused content-type
  to not be picked up properly.

Version 0.8.3
-------------

(bugfix release, released on February 5th 2012)

- Fixed another issue with ``wsgi.make_line_iter``
  where lines longer than the buffer size were not handled
  properly.
- Restore stdout after debug console finished executing so
  that the debugger can be used on GAE better.
- Fixed a bug with the redis cache for int subclasses
  (affects bool caching).
- Fixed an XSS problem with redirect targets coming from
  untrusted sources.
- Redis cache backend now supports password authentication.

Version 0.8.2
-------------

(bugfix release, released on December 16th 2011)

- Fixed a problem with request handling of the builtin server
  not responding to socket errors properly.
- The routing request redirect exception's code attribute is now
  used properly.
- Fixed a bug with shutdowns on Windows.
- Fixed a few unicode issues with non-ascii characters being
  hardcoded in URL rules.
- Fixed two property docstrings being assigned to fdel instead
  of ``__doc__``.
- Fixed an issue where CRLF line endings could be split into two
  by the line iter function, causing problems with multipart file
  uploads.

Version 0.8.1
-------------

(bugfix release, released on September 30th 2011)

- Fixed an issue with the memcache not working properly.
- Fixed an issue for Python 2.7.1 and higher that broke
  copying of multidicts with :func:`copy.copy`.
- Changed hashing methodology of immutable ordered multi dicts
  for a potential problem with alternative Python implementations.

Version 0.8
-----------

Released on September 29th 2011, codename Lötkolben

- Removed data structure specific KeyErrors for a general
  purpose :exc:`~werkzeug.exceptions.BadRequestKeyError`.
- Documented :meth:`werkzeug.wrappers.BaseRequest._load_form_data`.
- The routing system now also accepts strings instead of
  dictionaries for the `query_args` parameter since we're only
  passing them through for redirects.
- Werkzeug now automatically sets the content length immediately when
  the :attr:`~werkzeug.wrappers.BaseResponse.data` attribute is set
  for efficiency and simplicity reasons.
- The routing system will now normalize server names to lowercase.
- The routing system will no longer raise ValueErrors in case the
  configuration for the server name was incorrect.  This should make
  deployment much easier because you can ignore that factor now.
- Fixed a bug with parsing HTTP digest headers.  It rejected headers
  with missing nc and nonce params.
- Proxy fix now also updates wsgi.url_scheme based on X-Forwarded-Proto.
- Added support for key prefixes to the redis cache.
- Added the ability to suppress some auto corrections in the wrappers
  that are now controlled via `autocorrect_location_header` and
  `automatically_set_content_length` on the response objects.
- Werkzeug now uses a new method to check that the length of incoming
  data is complete and will raise IO errors by itself if the server
  fails to do so.
- ``wsgi.make_line_iter`` now requires a limit that is
  not higher than the length the stream can provide.
- Refactored form parsing into a form parser class that makes it possible
  to hook into individual parts of the parsing process for debugging and
  extending.
- For conditional responses the content length is no longer set when it
  is already there and added if missing.
- Immutable datastructures are hashable now.
- Headers datastructure no longer allows newlines in values to avoid
  header injection attacks.
- Made it possible through subclassing to select a different remote
  addr in the proxy fix.
- Added stream based URL decoding.  This reduces memory usage on large
  transmitted form data that is URL decoded since Werkzeug will no longer
  load all the unparsed data into memory.
- Memcache client now no longer uses the buggy cmemcache module and
  supports pylibmc.  GAE is not tried automatically and the dedicated
  class is no longer necessary.
- Redis cache now properly serializes data.
- Removed support for Python 2.4

Version 0.7.2
-------------

(bugfix release, released on September 30th 2011)

- Fixed a CSRF problem with the debugger.
- The debugger is now generating private pastes on lodgeit.
- If URL maps are now bound to environments the query arguments
  are properly decoded from it for redirects.

Version 0.7.1
-------------

(bugfix release, released on July 26th 2011)

- Fixed a problem with newer versions of IPython.
- Disabled pyinotify based reloader which does not work reliably.

Version 0.7
-----------

Released on July 24th 2011, codename Schraubschlüssel

- Add support for python-libmemcached to the Werkzeug cache abstraction
  layer.
- Improved :func:`url_decode` and :func:`url_encode` performance.
- Fixed an issue where the SharedDataMiddleware could cause an
  internal server error on weird paths when loading via pkg_resources.
- Fixed an URL generation bug that caused URLs to be invalid if a
  generated component contains a colon.
- :func:`werkzeug.import_string` now works with partially set up
  packages properly.
- Disabled automatic socket switching for IPv6 on the development
  server due to problems it caused.
- Werkzeug no longer overrides the Date header when creating a
  conditional HTTP response.
- The routing system provides a method to retrieve the matching
  methods for a given path.
- The routing system now accepts a parameter to change the encoding
  error behaviour.
- The local manager can now accept custom ident functions in the
  constructor that are forwarded to the wrapped local objects.
- url_unquote_plus now accepts unicode strings again.
- Fixed an issue with the filesystem session support's prune
  function and concurrent usage.
- Fixed a problem with external URL generation discarding the port.
- Added support for pylibmc to the Werkzeug cache abstraction layer.
- Fixed an issue with the new multipart parser that happened when
  a linebreak happened to be on the chunk limit.
- Cookies are now set properly if ports are in use.  A runtime error
  is raised if one tries to set a cookie for a domain without a dot.
- Fixed an issue with Template.from_file not working for file
  descriptors.
- Reloader can now use inotify to track reloads.  This requires the
  pyinotify library to be installed.
- Werkzeug debugger can now submit to custom lodgeit installations.
- redirect function's status code assertion now allows 201 to be used
  as redirection code.  While it's not a real redirect, it shares
  enough with redirects for the function to still be useful.
- Fixed securecookie for pypy.
- Fixed `ValueErrors` being raised on calls to `best_match` on
  `MIMEAccept` objects when invalid user data was supplied.
- Deprecated `werkzeug.contrib.kickstart` and `werkzeug.contrib.testtools`
- URL routing now can be passed the URL arguments to keep them for
  redirects.  In the future matching on URL arguments might also be
  possible.
- Header encoding changed from utf-8 to latin1 to support a port to
  Python 3.  Bytestrings passed to the object stay untouched which
  makes it possible to have utf-8 cookies.  This is a part where
  the Python 3 version will later change in that it will always
  operate on latin1 values.
- Fixed a bug in the form parser that caused the last character to
  be dropped off if certain values in multipart data are used.
- Multipart parser now looks at the part-individual content type
  header to override the global charset.
- Introduced mimetype and mimetype_params attribute for the file
  storage object.
- Changed FileStorage filename fallback logic to skip special filenames
  that Python uses for marking special files like stdin.
- Introduced more HTTP exception classes.
- `call_on_close` now can be used as a decorator.
- Support for redis as cache backend.
- Added `BaseRequest.scheme`.
- Support for the RFC 5789 PATCH method.
- New custom routing parser and better ordering.
- Removed support for `is_behind_proxy`.  Use a WSGI middleware
  instead that rewrites the `REMOTE_ADDR` according to your setup.
  Also see the :class:`werkzeug.contrib.fixers.ProxyFix` for
  a drop-in replacement.
- Added cookie forging support to the test client.
- Added support for host based matching in the routing system.
- Switched from the default 'ignore' to the better 'replace'
  unicode error handling mode.
- The builtin server now adds a function named 'werkzeug.server.shutdown'
  into the WSGI env to initiate a shutdown.  This currently only works
  in Python 2.6 and later.
- Headers are now assumed to be latin1 for better compatibility with
  Python 3 once we have support.
- Added :func:`werkzeug.security.safe_join`.
- Added `accept_json` property analogous to `accept_html` on the
  :class:`werkzeug.datastructures.MIMEAccept`.
- :func:`werkzeug.utils.import_string` now fails with much better
  error messages that pinpoint to the problem.
- Added support for parsing of the `If-Range` header
  (:func:`werkzeug.http.parse_if_range_header` and
  :class:`werkzeug.datastructures.IfRange`).
- Added support for parsing of the `Range` header
  (:func:`werkzeug.http.parse_range_header` and
  :class:`werkzeug.datastructures.Range`).
- Added support for parsing of the `Content-Range` header of responses
  and provided an accessor object for it
  (:func:`werkzeug.http.parse_content_range_header` and
  :class:`werkzeug.datastructures.ContentRange`).

Version 0.6.2
-------------

(bugfix release, released on April 23th 2010)

- renamed the attribute `implicit_seqence_conversion` attribute of the
  request object to `implicit_sequence_conversion`.

Version 0.6.1
-------------

(bugfix release, released on April 13th 2010)

- heavily improved local objects.  Should pick up standalone greenlet
  builds now and support proxies to free callables as well.  There is
  also a stacked local now that makes it possible to invoke the same
  application from within itself by pushing current request/response
  on top of the stack.
- routing build method will also build non-default method rules properly
  if no method is provided.
- added proper IPv6 support for the builtin server.
- windows specific filesystem session store fixes.
  (should now be more stable under high concurrency)
- fixed a `NameError` in the session system.
- fixed a bug with empty arguments in the werkzeug.script system.
- fixed a bug where log lines will be duplicated if an application uses
  :meth:`logging.basicConfig` (#499)
- added secure password hashing and checking functions.
- `HEAD` is now implicitly added as method in the routing system if
  `GET` is present.  Not doing that was considered a bug because often
  code assumed that this is the case and in web servers that do not
  normalize `HEAD` to `GET` this could break `HEAD` requests.
- the script support can start SSL servers now.

Version 0.6
-----------

Released on Feb 19th 2010, codename Hammer.

- removed pending deprecations
- sys.path is now printed from the testapp.
- fixed an RFC 2068 incompatibility with cookie value quoting.
- the :class:`FileStorage` now gives access to the multipart headers.
- `cached_property.writeable` has been deprecated.
- :meth:`MapAdapter.match` now accepts a `return_rule` keyword argument
  that returns the matched `Rule` instead of just the `endpoint`
- :meth:`routing.Map.bind_to_environ` raises a more correct error message
  now if the map was bound to an invalid WSGI environment.
- added support for SSL to the builtin development server.
- Response objects are no longer modified in place when they are evaluated
  as WSGI applications.  For backwards compatibility the `fix_headers`
  function is still called in case it was overridden.
  You should however change your application to use `get_wsgi_headers` if
  you need header modifications before responses are sent as the backwards
  compatibility support will go away in future versions.
- :func:`append_slash_redirect` no longer requires the QUERY_STRING to be
  in the WSGI environment.
- added :class:`~werkzeug.contrib.wrappers.DynamicCharsetResponseMixin`
- added :class:`~werkzeug.contrib.wrappers.DynamicCharsetRequestMixin`
- added :attr:`BaseRequest.url_charset`
- request and response objects have a default `__repr__` now.
- builtin data structures can be pickled now.
- the form data parser will now look at the filename instead the
  content type to figure out if it should treat the upload as regular
  form data or file upload.  This fixes a bug with Google Chrome.
- improved performance of ``make_line_iter`` and the multipart parser
  for binary uploads.
- fixed :attr:`~werkzeug.BaseResponse.is_streamed`
- fixed a path quoting bug in `EnvironBuilder` that caused PATH_INFO and
  SCRIPT_NAME to end up in the environ unquoted.
- :meth:`werkzeug.BaseResponse.freeze` now sets the content length.
- for unknown HTTP methods the request stream is now always limited
  instead of being empty.  This makes it easier to implement DAV
  and other protocols on top of Werkzeug.
- added :meth:`werkzeug.MIMEAccept.best_match`
- multi-value test-client posts from a standard dictionary are now
  supported.  Previously you had to use a multi dict.
- rule templates properly work with submounts, subdomains and
  other rule factories now.
- deprecated non-silent usage of the :class:`werkzeug.LimitedStream`.
- added support for IRI handling to many parts of Werkzeug.
- development server properly logs to the werkzeug logger now.
- added :func:`werkzeug.extract_path_info`
- fixed a querystring quoting bug in :func:`url_fix`
- added `fallback_mimetype` to :class:`werkzeug.SharedDataMiddleware`.
- deprecated :meth:`BaseResponse.iter_encoded`'s charset parameter.
- added :meth:`BaseResponse.make_sequence`,
  :attr:`BaseResponse.is_sequence` and
  :meth:`BaseResponse._ensure_sequence`.
- added better __repr__ of :class:`werkzeug.Map`
- `import_string` accepts unicode strings as well now.
- development server doesn't break on double slashes after the host name.
- better `__repr__` and `__str__` of
  :exc:`werkzeug.exceptions.HTTPException`
- test client works correctly with multiple cookies now.
- the :class:`werkzeug.routing.Map` now has a class attribute with
  the default converter mapping.  This helps subclasses to override
  the converters without passing them to the constructor.
- implemented :class:`OrderedMultiDict`
- improved the session support for more efficient session storing
  on the filesystem.  Also added support for listing of sessions
  currently stored in the filesystem session store.
- werkzeug no longer utilizes the Python time module for parsing
  which means that dates in a broader range can be parsed.
- the wrappers have no class attributes that make it possible to
  swap out the dict and list types it uses.
- werkzeug debugger should work on the appengine dev server now.
- the URL builder supports dropping of unexpected arguments now.
  Previously they were always appended to the URL as query string.
- profiler now writes to the correct stream.

Version 0.5.1
-------------
(bugfix release for 0.5, released on July 9th 2009)

- fixed boolean check of :class:`FileStorage`
- url routing system properly supports unicode URL rules now.
- file upload streams no longer have to provide a truncate()
  method.
- implemented :meth:`BaseRequest._form_parsing_failed`.
- fixed #394
- :meth:`ImmutableDict.copy`, :meth:`ImmutableMultiDict.copy` and
  :meth:`ImmutableTypeConversionDict.copy` return mutable shallow
  copies.
- fixed a bug with the `make_runserver` script action.
- :meth:`MultiDict.items` and :meth:`MutiDict.iteritems` now accept an
  argument to return a pair for each value of each key.
- the multipart parser works better with hand-crafted multipart
  requests now that have extra newlines added.  This fixes a bug
  with setuptools uploads not handled properly (#390)
- fixed some minor bugs in the atom feed generator.
- fixed a bug with client cookie header parsing being case sensitive.
- fixed a not-working deprecation warning.
- fixed package loading for :class:`SharedDataMiddleware`.
- fixed a bug in the secure cookie that made server-side expiration
  on servers with a local time that was not set to UTC impossible.
- fixed console of the interactive debugger.


Version 0.5
-----------

Released on April 24th, codename Schlagbohrer.

- requires Python 2.4 now
- fixed a bug in :class:`~contrib.IterIO`
- added :class:`MIMEAccept` and :class:`CharsetAccept` that work like the
  regular :class:`Accept` but have extra special normalization for mimetypes
  and charsets and extra convenience methods.
- switched the serving system from wsgiref to something homebrew.
- the :class:`Client` now supports cookies.
- added the :mod:`~werkzeug.contrib.fixers` module with various
  fixes for webserver bugs and hosting setup side-effects.
- added :mod:`werkzeug.contrib.wrappers`
- added :func:`is_hop_by_hop_header`
- added :func:`is_entity_header`
- added :func:`remove_hop_by_hop_headers`
- added :func:`pop_path_info`
- added :func:`peek_path_info`
- added :func:`wrap_file` and :class:`FileWrapper`
- moved `LimitedStream` from the contrib package into the regular
  werkzeug one and changed the default behavior to raise exceptions
  rather than stopping without warning.  The old class will stick in
  the module until 0.6.
- implemented experimental multipart parser that replaces the old CGI hack.
- added :func:`dump_options_header` and :func:`parse_options_header`
- added :func:`quote_header_value` and :func:`unquote_header_value`
- :func:`url_encode` and :func:`url_decode` now accept a separator
  argument to switch between `&` and `;` as pair separator.  The magic
  switch is no longer in place.
- all form data parsing functions as well as the :class:`BaseRequest`
  object have parameters (or attributes) to limit the number of
  incoming bytes (either totally or per field).
- added :class:`LanguageAccept`
- request objects are now enforced to be read only for all collections.
- added many new collection classes, refactored collections in general.
- test support was refactored, semi-undocumented `werkzeug.test.File`
  was replaced by :class:`werkzeug.FileStorage`.
- :class:`EnvironBuilder` was added and unifies the previous distinct
  :func:`create_environ`, :class:`Client` and
  :meth:`BaseRequest.from_values`.  They all work the same now which
  is less confusing.
- officially documented imports from the internal modules as undefined
  behavior.  These modules were never exposed as public interfaces.
- removed `FileStorage.__len__` which previously made the object
  falsy for browsers not sending the content length which all browsers
  do.
- :class:`SharedDataMiddleware` uses `wrap_file` now and has a
  configurable cache timeout.
- added :class:`CommonRequestDescriptorsMixin`
- added :attr:`CommonResponseDescriptorsMixin.mimetype_params`
- added :mod:`werkzeug.contrib.lint`
- added `passthrough_errors` to `run_simple`.
- added `secure_filename`
- added ``make_line_iter``
- :class:`MultiDict` copies now instead of revealing internal
  lists to the caller for `getlist` and iteration functions that
  return lists.
- added :attr:`follow_redirect` to the :func:`open` of :class:`Client`.
- added support for `extra_files` in
  :func:`~werkzeug.script.make_runserver`

Version 0.4.1
-------------

(Bugfix release, released on January 11th 2009)

- `werkzeug.contrib.cache.Memcached` accepts now objects that
  implement the memcache.Client interface as alternative to a list of
  strings with server addresses.
  There is also now a `GAEMemcachedCache` that connects to the Google
  appengine cache.
- explicitly convert secret keys to bytestrings now because Python
  2.6 no longer does that.
- `url_encode` and all interfaces that call it, support ordering of
  options now which however is disabled by default.
- the development server no longer resolves the addresses of clients.
- Fixed a typo in `werkzeug.test` that broke `File`.
- `Map.bind_to_environ` uses the `Host` header now if available.
- Fixed `BaseCache.get_dict` (#345)
- `werkzeug.test.Client` can now run the application buffered in which
  case the application is properly closed automatically.
- Fixed `Headers.set` (#354).  Caused header duplication before.
- Fixed `Headers.pop` (#349).  default parameter was not properly
  handled.
- Fixed UnboundLocalError in `create_environ` (#351)
- `Headers` is more compatible with wsgiref now.
- `Template.render` accepts multidicts now.
- dropped support for Python 2.3

Version 0.4
-----------

Released on November 23rd 2008, codename Schraubenzieher.

- `Client` supports an empty `data` argument now.
- fixed a bug in `Response.application` that made it impossible to use it
  as method decorator.
- the session system should work on appengine now
- the secure cookie works properly in load balanced environments with
  different cpu architectures now.
- `CacheControl.no_cache` and `CacheControl.private` behavior changed to
  reflect the possibilities of the HTTP RFC.  Setting these attributes to
  `None` or `True` now sets the value to "the empty value".
  More details in the documentation.
- fixed `werkzeug.contrib.atom.AtomFeed.__call__`. (#338)
- `BaseResponse.make_conditional` now always returns `self`.  Previously
  it didn't for post requests and such.
- fixed a bug in boolean attribute handling of `html` and `xhtml`.
- added graceful error handling to the debugger pastebin feature.
- added a more list like interface to `Headers` (slicing and indexing
  works now)
- fixed a bug with the `__setitem__` method of `Headers` that didn't
  properly remove all keys on replacing.
- added `remove_entity_headers` which removes all entity headers from
  a list of headers (or a `Headers` object)
- the responses now automatically call `remove_entity_headers` if the
  status code is 304.
- fixed a bug with `Href` query parameter handling.  Previously the last
  item of a call to `Href` was not handled properly if it was a dict.
- headers now support a `pop` operation to better work with environ
  properties.


Version 0.3.1
-------------

(bugfix release, released on June 24th 2008)

- fixed a security problem with `werkzeug.contrib.SecureCookie`.


Version 0.3
-----------

Released on June 14th 2008, codename EUR325CAT6.

- added support for redirecting in url routing.
- added `Authorization` and `AuthorizationMixin`
- added `WWWAuthenticate` and `WWWAuthenticateMixin`
- added `parse_list_header`
- added `parse_dict_header`
- added `parse_authorization_header`
- added `parse_www_authenticate_header`
- added `_get_current_object` method to `LocalProxy` objects
- added `parse_form_data`
- `MultiDict`, `CombinedMultiDict`, `Headers`, and `EnvironHeaders` raise
  special key errors now that are subclasses of `BadRequest` so if you
  don't catch them they give meaningful HTTP responses.
- added support for alternative encoding error handling and the new
  `HTTPUnicodeError` which (if not caught) behaves like a `BadRequest`.
- added `BadRequest.wrap`.
- added ETag support to the SharedDataMiddleware and added an option
  to disable caching.
- fixed `is_xhr` on the request objects.
- fixed error handling of the url adapter's `dispatch` method. (#318)
- fixed bug with `SharedDataMiddleware`.
- fixed `Accept.values`.
- `EnvironHeaders` contain content-type and content-length now
- `url_encode` treats lists and tuples in dicts passed to it as multiple
  values for the same key so that one doesn't have to pass a `MultiDict`
  to the function.
- added `validate_arguments`
- added `BaseRequest.application`
- improved Python 2.3 support
- `run_simple` accepts `use_debugger` and `use_evalex` parameters now,
  like the `make_runserver` factory function from the script module.
- the `environ_property` is now read-only by default
- it's now possible to initialize requests as "shallow" requests which
  causes runtime errors if the request object tries to consume the
  input stream.


Version 0.2
-----------

Released Feb 14th 2008, codename Faustkeil.

- Added `AnyConverter` to the routing system.
- Added `werkzeug.contrib.securecookie`
- Exceptions have a ``get_response()`` method that return a response object
- fixed the path ordering bug (#293), thanks Thomas Johansson
- `BaseReporterStream` is now part of the werkzeug contrib module.  From
  Werkzeug 0.3 onwards you will have to import it from there.
- added `DispatcherMiddleware`.
- `RequestRedirect` is now a subclass of `HTTPException` and uses a
  301 status code instead of 302.
- `url_encode` and `url_decode` can optionally treat keys as unicode strings
  now, too.
- `werkzeug.script` has a different caller format for boolean arguments now.
- renamed `lazy_property` to `cached_property`.
- added `import_string`.
- added is_* properties to request objects.
- added `empty()` method to routing rules.
- added `werkzeug.contrib.profiler`.
- added `extends` to `Headers`.
- added `dump_cookie` and `parse_cookie`.
- added `as_tuple` to the `Client`.
- added `werkzeug.contrib.testtools`.
- added `werkzeug.unescape`
- added `BaseResponse.freeze`
- added `werkzeug.contrib.atom`
- the HTTPExceptions accept an argument `description` now which overrides the
  default description.
- the `MapAdapter` has a default for path info now.  If you use
  `bind_to_environ` you don't have to pass the path later.
- the wsgiref subclass werkzeug uses for the dev server does not use direct
  sys.stderr logging any more but a logger called "werkzeug".
- implemented `Href`.
- implemented `find_modules`
- refactored request and response objects into base objects, mixins and
  full featured subclasses that implement all mixins.
- added simple user agent parser
- werkzeug's routing raises `MethodNotAllowed` now if it matches a
  rule but for a different method.
- many fixes and small improvements


Version 0.1
-----------

Released on Dec 9th 2007, codename Wictorinoxger.

- Initial release<|MERGE_RESOLUTION|>--- conflicted
+++ resolved
@@ -1,11 +1,11 @@
 .. currentmodule:: werkzeug
 
-<<<<<<< HEAD
 Version 3.2.0
 -------------
 
 Unreleased
-=======
+
+
 Version 3.1.3
 -------------
 
@@ -18,7 +18,6 @@
 -   When the ``Host`` header is not set and ``Request.host`` falls back to the
     WSGI ``SERVER_NAME`` value, if that value is an IPv6 address it is wrapped
     in ``[]`` to match the ``Host`` header. :issue:`2993`
->>>>>>> 6b56ed57
 
 
 Version 3.1.2
