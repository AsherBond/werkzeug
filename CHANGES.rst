.. currentmodule:: werkzeug

<<<<<<< HEAD
Version 3.2.0
-------------

Unreleased
=======
Version 3.1.4
-------------

Released 2025-11-28

-   ``safe_join`` on Windows does not allow special device names. This prevents
    reading from these when using `send_from_directory`. ``secure_filename``
    already prevented writing to these. :ghsa:`hgf8-39gv-g3f2`
-   The debugger pin fails after 10 attempts instead of 11. :pr:`3020`
-   The multipart form parser handles a ``\r\n`` sequence at a chunk boundary.
    :issue:`3065`
-   Improve CPU usage during Watchdog reloader. :issue:`3054`
-   `Request.json` annotation is more accurate. :issue:`3067`
-   Traceback rendering handles when the line number is beyond the available
    source lines. :issue:`3044`
-   `HTTPException.get_response` annotation and doc better conveys the
    distinction between WSGI and sans-IO responses. :issue:`3056`
>>>>>>> 042c4c5a


Version 3.1.3
-------------

Released 2024-11-08

-   Initial data passed to ``MultiDict`` and similar interfaces only accepts
    ``list``, ``tuple``, or ``set`` when passing multiple values. It had been
    changed to accept any ``Collection``, but this matched types that should be
    treated as single values, such as ``bytes``. :issue:`2994`
-   When the ``Host`` header is not set and ``Request.host`` falls back to the
    WSGI ``SERVER_NAME`` value, if that value is an IPv6 address it is wrapped
    in ``[]`` to match the ``Host`` header. :issue:`2993`


Version 3.1.2
-------------

Released 2024-11-04

-   Improve type annotation for ``TypeConversionDict.get`` to allow the ``type``
    parameter to be a callable. :issue:`2988`
-   ``Headers`` does not inherit from ``MutableMapping``, as it is does not
    exactly match that interface. :issue:`2989`


Version 3.1.1
-------------

Released 2024-11-01

-   Fix an issue that caused ``str(Request.headers)`` to always appear empty.
    :issue:`2985`


Version 3.1.0
-------------

Released 2024-10-31

-   Drop support for Python 3.8. :pr:`2966`
-   Remove previously deprecated code. :pr:`2967`
-   ``Request.max_form_memory_size`` defaults to 500kB instead of unlimited.
    Non-file form fields over this size will cause a ``RequestEntityTooLarge``
    error. :issue:`2964`
-   ``OrderedMultiDict`` and ``ImmutableOrderedMultiDict`` are deprecated.
    Use ``MultiDict`` and ``ImmutableMultiDict`` instead. :issue:`2968`
-   Behavior of properties on ``request.cache_control`` and
    ``response.cache_control`` has been significantly adjusted.

    -   Dict values are always ``str | None``. Setting properties will convert
        the value to a string. Setting a property to ``False`` is equivalent to
        setting it to ``None``. Getting typed properties will return ``None`` if
        conversion raises ``ValueError``, rather than the string. :issue:`2980`
    -   ``max_age`` is ``None`` if present without a value, rather than ``-1``.
        :issue:`2980`
    -   ``no_cache`` is a boolean for requests, it is ``True`` instead of
        ``"*"`` when present. It remains a string for responses. :issue:`2980`
    -   ``max_stale`` is ``True`` if present without a value, rather
        than ``"*"``. :issue:`2980`
    -   ``no_transform`` is a boolean. Previously it was mistakenly always
        ``None``. :issue:`2881`
    -   ``min_fresh`` is ``None`` if present without a value, rather than
        ``"*"``. :issue:`2881`
    -   ``private`` is ``True`` if present without a value, rather than ``"*"``.
        :issue:`2980`
    -   Added the ``must_understand`` property. :issue:`2881`
    -   Added the ``stale_while_revalidate``, and ``stale_if_error``
        properties. :issue:`2948`
    -   Type annotations more accurately reflect the values. :issue:`2881`

-   Support Cookie CHIPS (Partitioned Cookies). :issue:`2797`
-   Add 421 ``MisdirectedRequest`` HTTP exception. :issue:`2850`
-   Increase default work factor for PBKDF2 to 1,000,000 iterations.
    :issue:`2969`
-   Inline annotations for ``datastructures``, removing stub files.
    :issue:`2970`
-   ``MultiDict.getlist`` catches ``TypeError`` in addition to ``ValueError``
    when doing type conversion. :issue:`2976`
-   Implement ``|`` and ``|=`` operators for ``MultiDict``, ``Headers``, and
    ``CallbackDict``, and disallow ``|=`` on immutable types. :issue:`2977`


Version 3.0.6
-------------

Released 2024-10-25

-   Fix how ``max_form_memory_size`` is applied when parsing large non-file
    fields. :ghsa:`q34m-jh98-gwm2`
-   ``safe_join`` catches certain paths on Windows that were not caught by
    ``ntpath.isabs`` on Python < 3.11. :ghsa:`f9vj-2wh5-fj8j`


Version 3.0.5
-------------

Released 2024-10-24

-   The Watchdog reloader ignores file closed no write events. :issue:`2945`
-   Logging works with client addresses containing an IPv6 scope :issue:`2952`
-   Ignore invalid authorization parameters. :issue:`2955`
-   Improve type annotation fore ``SharedDataMiddleware``. :issue:`2958`
-   Compatibility with Python 3.13 when generating debugger pin and the current
    UID does not have an associated name. :issue:`2957`


Version 3.0.4
-------------

Released 2024-08-21

-   Restore behavior where parsing `multipart/x-www-form-urlencoded` data with
    invalid UTF-8 bytes in the body results in no form data parsed rather than a
    413 error. :issue:`2930`
-   Improve ``parse_options_header`` performance when parsing unterminated
    quoted string values. :issue:`2904`
-   Debugger pin auth is synchronized across threads/processes when tracking
    failed entries. :issue:`2916`
-   Dev server handles unexpected `SSLEOFError` due to issue in Python < 3.13.
    :issue:`2926`
-   Debugger pin auth works when the URL already contains a query string.
    :issue:`2918`


Version 3.0.3
-------------

Released 2024-05-05

-   Only allow ``localhost``, ``.localhost``, ``127.0.0.1``, or the specified
    hostname when running the dev server, to make debugger requests. Additional
    hosts can be added by using the debugger middleware directly. The debugger
    UI makes requests using the full URL rather than only the path.
    :ghsa:`2g68-c3qc-8985`
-   Make reloader more robust when ``""`` is in ``sys.path``. :pr:`2823`
-   Better TLS cert format with ``adhoc`` dev certs. :pr:`2891`
-   Inform Python < 3.12 how to handle ``itms-services`` URIs correctly, rather
    than using an overly-broad workaround in Werkzeug that caused some redirect
    URIs to be passed on without encoding. :issue:`2828`
-   Type annotation for ``Rule.endpoint`` and other uses of ``endpoint`` is
    ``Any``. :issue:`2836`
-   Make reloader more robust when ``""`` is in ``sys.path``. :pr:`2823`


Version 3.0.2
-------------

Released 2024-04-01

-   Ensure setting ``merge_slashes`` to ``False`` results in ``NotFound`` for
    repeated-slash requests against single slash routes. :issue:`2834`
-   Fix handling of ``TypeError`` in ``TypeConversionDict.get()`` to match
    ``ValueError``. :issue:`2843`
-   Fix ``response_wrapper`` type check in test client. :issue:`2831`
-   Make the return type of ``MultiPartParser.parse`` more precise.
    :issue:`2840`
-   Raise an error if converter arguments cannot be parsed. :issue:`2822`


Version 3.0.1
-------------

Released 2023-10-24

-   Fix slow multipart parsing for large parts potentially enabling DoS attacks.


Version 3.0.0
-------------

Released 2023-09-30

-   Remove previously deprecated code. :pr:`2768`
-   Deprecate the ``__version__`` attribute. Use feature detection, or
    ``importlib.metadata.version("werkzeug")``, instead. :issue:`2770`
-   ``generate_password_hash`` uses scrypt by default. :issue:`2769`
-   Add the ``"werkzeug.profiler"`` item to the  WSGI ``environ`` dictionary
    passed to `ProfilerMiddleware`'s `filename_format` function. It contains
    the ``elapsed`` and ``time`` values for the profiled request. :issue:`2775`
-   Explicitly marked the PathConverter as non path isolating. :pr:`2784`


Version 2.3.8
-------------

Released 2023-11-08

-   Fix slow multipart parsing for large parts potentially enabling DoS
    attacks.


Version 2.3.7
-------------

Released 2023-08-14

-   Use ``flit_core`` instead of ``setuptools`` as build backend.
-   Fix parsing of multipart bodies. :issue:`2734`
-   Adjust index of last newline in data start. :issue:`2761`
-   Parsing ints from header values strips spacing first. :issue:`2734`
-   Fix empty file streaming when testing. :issue:`2740`
-   Clearer error message when URL rule does not start with slash. :pr:`2750`
-   ``Accept`` ``q`` value can be a float without a decimal part. :issue:`2751`


Version 2.3.6
-------------

Released 2023-06-08

-   ``FileStorage.content_length`` does not fail if the form data did not provide a
    value. :issue:`2726`


Version 2.3.5
-------------

Released 2023-06-07

-   Python 3.12 compatibility. :issue:`2704`
-   Fix handling of invalid base64 values in ``Authorization.from_header``. :issue:`2717`
-   The debugger escapes the exception message in the page title. :pr:`2719`
-   When binding ``routing.Map``, a long IDNA ``server_name`` with a port does not fail
    encoding. :issue:`2700`
-   ``iri_to_uri`` shows a deprecation warning instead of an error when passing bytes.
    :issue:`2708`
-   When parsing numbers in HTTP request headers such as ``Content-Length``, only ASCII
    digits are accepted rather than any format that Python's ``int`` and ``float``
    accept. :issue:`2716`


Version 2.3.4
-------------

Released 2023-05-08

-   ``Authorization.from_header`` and ``WWWAuthenticate.from_header`` detects tokens
    that end with base64 padding (``=``). :issue:`2685`
-   Remove usage of ``warnings.catch_warnings``. :issue:`2690`
-   Remove ``max_form_parts`` restriction from standard form data parsing and only use
    if for multipart content. :pr:`2694`
-   ``Response`` will avoid converting the ``Location`` header in some cases to preserve
    invalid URL schemes like ``itms-services``. :issue:`2691`


Version 2.3.3
-------------

Released 2023-05-01

-   Fix parsing of large multipart bodies. Remove invalid leading newline, and restore
    parsing speed. :issue:`2658, 2675`
-   The cookie ``Path`` attribute is set to ``/`` by default again, to prevent clients
    from falling back to RFC 6265's ``default-path`` behavior. :issue:`2672, 2679`


Version 2.3.2
-------------

Released 2023-04-28

-   Parse the cookie ``Expires`` attribute correctly in the test client. :issue:`2669`
-   ``max_content_length`` can only be enforced on streaming requests if the server
    sets ``wsgi.input_terminated``. :issue:`2668`


Version 2.3.1
-------------

Released 2023-04-27

-   Percent-encode plus (+) when building URLs and in test requests. :issue:`2657`
-   Cookie values don't quote characters defined in RFC 6265. :issue:`2659`
-   Include ``pyi`` files for ``datastructures`` type annotations. :issue:`2660`
-   ``Authorization`` and ``WWWAuthenticate`` objects can be compared for equality.
    :issue:`2665`


Version 2.3.0
-------------

Released 2023-04-25

-   Drop support for Python 3.7. :pr:`2648`
-   Remove previously deprecated code. :pr:`2592`
-   Passing bytes where strings are expected is deprecated, as well as the ``charset``
    and ``errors`` parameters in many places. Anywhere that was annotated, documented,
    or tested to accept bytes shows a warning. Removing this artifact of the transition
    from Python 2 to 3 removes a significant amount of overhead in instance checks and
    encoding cycles. In general, always work with UTF-8, the modern HTML, URL, and HTTP
    standards all strongly recommend this. :issue:`2602`
-   Deprecate the ``werkzeug.urls`` module, except for the ``uri_to_iri`` and
    ``iri_to_uri`` functions. Use the ``urllib.parse`` library instead. :issue:`2600`
-   Update which characters are considered safe when using percent encoding in URLs,
    based on the WhatWG URL Standard. :issue:`2601`
-   Update which characters are considered safe when using percent encoding for Unicode
    filenames in downloads. :issue:`2598`
-   Deprecate the ``safe_conversion`` parameter of ``iri_to_uri``. The ``Location``
    header is converted to IRI using the same process as everywhere else. :issue:`2609`
-   Deprecate ``werkzeug.wsgi.make_line_iter`` and ``make_chunk_iter``. :pr:`2613`
-   Use modern packaging metadata with ``pyproject.toml`` instead of ``setup.cfg``.
    :pr:`2574`
-   ``Request.get_json()`` will raise a ``415 Unsupported Media Type`` error if the
    ``Content-Type`` header is not ``application/json``, instead of a generic 400.
    :issue:`2550`
-   A URL converter's ``part_isolating`` defaults to ``False`` if its ``regex`` contains
    a ``/``. :issue:`2582`
-   A custom converter's regex can have capturing groups without breaking the router.
    :pr:`2596`
-   The reloader can pick up arguments to ``python`` like ``-X dev``, and does not
    require heuristics to determine how to reload the command. Only available
    on Python >= 3.10. :issue:`2589`
-   The Watchdog reloader ignores file opened events. Bump the minimum version of
    Watchdog to 2.3.0. :issue:`2603`
-   When using a Unix socket for the development server, the path can start with a dot.
    :issue:`2595`
-   Increase default work factor for PBKDF2 to 600,000 iterations. :issue:`2611`
-   ``parse_options_header`` is 2-3 times faster. It conforms to :rfc:`9110`, some
    invalid parts that were previously accepted are now ignored. :issue:`1628`
-   The ``is_filename`` parameter to ``unquote_header_value`` is deprecated. :pr:`2614`
-   Deprecate the ``extra_chars`` parameter and passing bytes to ``quote_header_value``,
    the ``allow_token`` parameter to ``dump_header``, and the ``cls`` parameter and
    passing bytes to ``parse_dict_header``. :pr:`2618`
-   Improve ``parse_accept_header`` implementation. Parse according to :rfc:`9110`.
    Discard items with invalid ``q`` values. :issue:`1623`
-   ``quote_header_value`` quotes the empty string. :pr:`2618`
-   ``dump_options_header`` skips ``None`` values rather than using a bare key.
    :pr:`2618`
-   ``dump_header`` and ``dump_options_header`` will not quote a value if the key ends
    with an asterisk ``*``.
-   ``parse_dict_header`` will decode values with charsets. :pr:`2618`
-   Refactor the ``Authorization`` and ``WWWAuthenticate`` header data structures.
    :issue:`1769`, :pr:`2619`

    -   Both classes have ``type``, ``parameters``, and ``token`` attributes. The
        ``token`` attribute supports auth schemes that use a single opaque token rather
        than ``key=value`` parameters, such as ``Bearer``.
    -   Neither class is a ``dict`` anymore, although they still implement getting,
        setting, and deleting ``auth[key]`` and ``auth.key`` syntax, as well as
        ``auth.get(key)`` and ``key in auth``.
    -   Both classes have a ``from_header`` class method. ``parse_authorization_header``
        and ``parse_www_authenticate_header`` are deprecated.
    -   The methods ``WWWAuthenticate.set_basic`` and ``set_digest`` are deprecated.
        Instead, an instance should be created and assigned to
        ``response.www_authenticate``.
    -   A list of instances can be assigned to ``response.www_authenticate`` to set
        multiple header values. However, accessing the property only returns the first
        instance.

-   Refactor ``parse_cookie`` and ``dump_cookie``. :pr:`2637`

    -   ``parse_cookie`` is up to 40% faster, ``dump_cookie`` is up to 60% faster.
    -   Passing bytes to ``parse_cookie`` and ``dump_cookie`` is deprecated. The
        ``dump_cookie`` ``charset`` parameter is deprecated.
    -   ``dump_cookie`` allows ``domain`` values that do not include a dot ``.``, and
        strips off a leading dot.
    -   ``dump_cookie`` does not set ``path="/"`` unnecessarily by default.

-   Refactor the test client cookie implementation. :issue:`1060, 1680`

    -   The ``cookie_jar`` attribute is deprecated. ``http.cookiejar`` is no longer used
        for storage.
    -   Domain and path matching is used when sending cookies in requests. The
        ``domain`` and ``path`` parameters default to ``localhost`` and ``/``.
    -   Added a ``get_cookie`` method to inspect cookies.
    -   Cookies have ``decoded_key`` and ``decoded_value`` attributes to match what the
        app sees rather than the encoded values a client would see.
    -   The first positional ``server_name`` parameter to ``set_cookie`` and
        ``delete_cookie`` is deprecated. Use the ``domain`` parameter instead.
    -   Other parameters to ``delete_cookie`` besides ``domain``, ``path``, and
        ``value`` are deprecated.

-   If ``request.max_content_length`` is set, it is checked immediately when accessing
    the stream, and while reading from the stream in general, rather than only during
    form parsing. :issue:`1513`
-   The development server, which must not be used in production, will exhaust the
    request stream up to 10GB or 1000 reads. This allows clients to see a 413 error if
    ``max_content_length`` is exceeded, instead of a "connection reset" failure.
    :pr:`2620`
-   The development server discards header keys that contain underscores ``_``, as they
    are ambiguous with dashes ``-`` in WSGI. :pr:`2622`
-   ``secure_filename`` looks for more Windows reserved file names. :pr:`2623`
-   Update type annotation for ``best_match`` to make ``default`` parameter clearer.
    :issue:`2625`
-   Multipart parser handles empty fields correctly. :issue:`2632`
-   The ``Map`` ``charset`` parameter and ``Request.url_charset`` property are
    deprecated. Percent encoding in URLs must always represent UTF-8 bytes. Invalid
    bytes are left percent encoded rather than replaced. :issue:`2602`
-   The ``Request.charset``, ``Request.encoding_errors``, ``Response.charset``, and
    ``Client.charset`` attributes are deprecated. Request and response data must always
    use UTF-8. :issue:`2602`
-   Header values that have charset information only allow ASCII, UTF-8, and ISO-8859-1.
    :pr:`2614, 2641`
-   Update type annotation for ``ProfilerMiddleware`` ``stream`` parameter.
    :issue:`2642`
-   Use postponed evaluation of annotations. :pr:`2644`
-   The development server escapes ASCII control characters in decoded URLs before
    logging the request to the terminal. :pr:`2652`
-   The ``FormDataParser`` ``parse_functions`` attribute and ``get_parse_func`` method,
    and the invalid ``application/x-url-encoded`` content type, are deprecated.
    :pr:`2653`
-   ``generate_password_hash`` supports scrypt. Plain hash methods are deprecated, only
    scrypt and pbkdf2 are supported. :issue:`2654`


Version 2.2.3
-------------

Released 2023-02-14

-   Ensure that URL rules using path converters will redirect with strict slashes when
    the trailing slash is missing. :issue:`2533`
-   Type signature for ``get_json`` specifies that return type is not optional when
    ``silent=False``. :issue:`2508`
-   ``parse_content_range_header`` returns ``None`` for a value like ``bytes */-1``
    where the length is invalid, instead of raising an ``AssertionError``. :issue:`2531`
-   Address remaining ``ResourceWarning`` related to the socket used by ``run_simple``.
    Remove ``prepare_socket``, which now happens when creating the server. :issue:`2421`
-   Update pre-existing headers for ``multipart/form-data`` requests with the test
    client. :issue:`2549`
-   Fix handling of header extended parameters such that they are no longer quoted.
    :issue:`2529`
-   ``LimitedStream.read`` works correctly when wrapping a stream that may not return
    the requested size in one ``read`` call. :issue:`2558`
-   A cookie header that starts with ``=`` is treated as an empty key and discarded,
    rather than stripping the leading ``==``.
-   Specify a maximum number of multipart parts, default 1000, after which a
    ``RequestEntityTooLarge`` exception is raised on parsing. This mitigates a DoS
    attack where a larger number of form/file parts would result in disproportionate
    resource use.



Version 2.2.2
-------------

Released 2022-08-08

-   Fix router to restore the 2.1 ``strict_slashes == False`` behaviour
    whereby leaf-requests match branch rules and vice
    versa. :pr:`2489`
-   Fix router to identify invalid rules rather than hang parsing them,
    and to correctly parse ``/`` within converter arguments. :pr:`2489`
-   Update subpackage imports in :mod:`werkzeug.routing` to use the
    ``import as`` syntax for explicitly re-exporting public attributes.
    :pr:`2493`
-   Parsing of some invalid header characters is more robust. :pr:`2494`
-   When starting the development server, a warning not to use it in a
    production deployment is always shown. :issue:`2480`
-   ``LocalProxy.__wrapped__`` is always set to the wrapped object when
    the proxy is unbound, fixing an issue in doctest that would cause it
    to fail. :issue:`2485`
-   Address one ``ResourceWarning`` related to the socket used by
    ``run_simple``. :issue:`2421`



Version 2.2.1
-------------

Released 2022-07-27

-   Fix router so that ``/path/`` will match a rule ``/path`` if strict
    slashes mode is disabled for the rule. :issue:`2467`
-   Fix router so that partial part matches are not allowed
    i.e. ``/2df`` does not match ``/<int>``. :pr:`2470`
-   Fix router static part weighting, so that simpler routes are matched
    before more complex ones. :issue:`2471`
-   Restore ``ValidationError`` to be importable from
    ``werkzeug.routing``. :issue:`2465`


Version 2.2.0
-------------

Released 2022-07-23

-   Deprecated ``get_script_name``, ``get_query_string``,
    ``peek_path_info``, ``pop_path_info``, and
    ``extract_path_info``. :pr:`2461`
-   Remove previously deprecated code. :pr:`2461`
-   Add MarkupSafe as a dependency and use it to escape values when
    rendering HTML. :issue:`2419`
-   Added the ``werkzeug.debug.preserve_context`` mechanism for
    restoring context-local data for a request when running code in the
    debug console. :pr:`2439`
-   Fix compatibility with Python 3.11 by ensuring that ``end_lineno``
    and ``end_col_offset`` are present on AST nodes. :issue:`2425`
-   Add a new faster URL matching router based on a state machine. If a custom converter
    needs to match a ``/`` it must set the class variable ``part_isolating = False``.
    :pr:`2433`
-   Fix branch leaf path masking branch paths when strict-slashes is
    disabled. :issue:`1074`
-   Names within options headers are always converted to lowercase. This
    matches :rfc:`6266` that the case is not relevant. :issue:`2442`
-   ``AnyConverter`` validates the value passed for it when building
    URLs. :issue:`2388`
-   The debugger shows enhanced error locations in tracebacks in Python
    3.11. :issue:`2407`
-   Added Sans-IO ``is_resource_modified`` and ``parse_cookie`` functions
    based on WSGI versions. :issue:`2408`
-   Added Sans-IO ``get_content_length`` function. :pr:`2415`
-   Don't assume a mimetype for test responses. :issue:`2450`
-   Type checking ``FileStorage`` accepts ``os.PathLike``. :pr:`2418`


Version 2.1.2
-------------

Released 2022-04-28

-   The development server does not set ``Transfer-Encoding: chunked``
    for 1xx, 204, 304, and HEAD responses. :issue:`2375`
-   Response HTML for exceptions and redirects starts with
    ``<!doctype html>`` and ``<html lang=en>``. :issue:`2390`
-   Fix ability to set some ``cache_control`` attributes to ``False``.
    :issue:`2379`
-   Disable ``keep-alive`` connections in the development server, which
    are not supported sufficiently by Python's ``http.server``.
    :issue:`2397`


Version 2.1.1
-------------

Released 2022-04-01

-   ``ResponseCacheControl.s_maxage`` converts its value to an int, like
    ``max_age``. :issue:`2364`


Version 2.1.0
-------------

Released 2022-03-28

-   Drop support for Python 3.6. :pr:`2277`
-   Using gevent or eventlet requires greenlet>=1.0 or PyPy>=7.3.7.
    ``werkzeug.locals`` and ``contextvars`` will not work correctly with
    older versions. :pr:`2278`
-   Remove previously deprecated code. :pr:`2276`

    -   Remove the non-standard ``shutdown`` function from the WSGI
        environ when running the development server. See the docs for
        alternatives.
    -   Request and response mixins have all been merged into the
        ``Request`` and ``Response`` classes.
    -   The user agent parser and the ``useragents`` module is removed.
        The ``user_agent`` module provides an interface that can be
        subclassed to add a parser, such as ua-parser. By default it
        only stores the whole string.
    -   The test client returns ``TestResponse`` instances and can no
        longer be treated as a tuple. All data is available as
        properties on the response.
    -   Remove ``locals.get_ident`` and related thread-local code from
        ``locals``, it no longer makes sense when moving to a
        contextvars-based implementation.
    -   Remove the ``python -m werkzeug.serving`` CLI.
    -   The ``has_key`` method on some mapping datastructures; use
        ``key in data`` instead.
    -   ``Request.disable_data_descriptor`` is removed, pass
        ``shallow=True`` instead.
    -   Remove the ``no_etag`` parameter from ``Response.freeze()``.
    -   Remove the ``HTTPException.wrap`` class method.
    -   Remove the ``cookie_date`` function. Use ``http_date`` instead.
    -   Remove the ``pbkdf2_hex``, ``pbkdf2_bin``, and ``safe_str_cmp``
        functions. Use equivalents in ``hashlib`` and ``hmac`` modules
        instead.
    -   Remove the ``Href`` class.
    -   Remove the ``HTMLBuilder`` class.
    -   Remove the ``invalidate_cached_property`` function. Use
        ``del obj.attr`` instead.
    -   Remove ``bind_arguments`` and ``validate_arguments``. Use
        :meth:`Signature.bind` and :func:`inspect.signature` instead.
    -   Remove ``detect_utf_encoding``, it's built-in to ``json.loads``.
    -   Remove ``format_string``, use :class:`string.Template` instead.
    -   Remove ``escape`` and ``unescape``. Use MarkupSafe instead.

-   The ``multiple`` parameter of ``parse_options_header`` is
    deprecated. :pr:`2357`
-   Rely on :pep:`538` and :pep:`540` to handle decoding file names
    with the correct filesystem encoding. The ``filesystem`` module is
    removed. :issue:`1760`
-   Default values passed to ``Headers`` are validated the same way
    values added later are. :issue:`1608`
-   Setting ``CacheControl`` int properties, such as ``max_age``, will
    convert the value to an int. :issue:`2230`
-   Always use ``socket.fromfd`` when restarting the dev server.
    :pr:`2287`
-   When passing a dict of URL values to ``Map.build``, list values do
    not filter out ``None`` or collapse to a single value. Passing a
    ``MultiDict`` does collapse single items. This undoes a previous
    change that made it difficult to pass a list, or ``None`` values in
    a list, to custom URL converters. :issue:`2249`
-   ``run_simple`` shows instructions for dealing with "address already
    in use" errors, including extra instructions for macOS. :pr:`2321`
-   Extend list of characters considered always safe in URLs based on
    :rfc:`3986`. :issue:`2319`
-   Optimize the stat reloader to avoid watching unnecessary files in
    more cases. The watchdog reloader is still recommended for
    performance and accuracy. :issue:`2141`
-   The development server uses ``Transfer-Encoding: chunked`` for
    streaming responses when it is configured for HTTP/1.1.
    :issue:`2090, 1327`, :pr:`2091`
-   The development server uses HTTP/1.1, which enables keep-alive
    connections and chunked streaming responses, when ``threaded`` or
    ``processes`` is enabled. :pr:`2323`
-   ``cached_property`` works for classes with ``__slots__`` if a
    corresponding ``_cache_{name}`` slot is added. :pr:`2332`
-   Refactor the debugger traceback formatter to use Python's built-in
    ``traceback`` module as much as possible. :issue:`1753`
-   The ``TestResponse.text`` property is a shortcut for
    ``r.get_data(as_text=True)``, for convenient testing against text
    instead of bytes. :pr:`2337`
-   ``safe_join`` ensures that the path remains relative if the trusted
    directory is the empty string. :pr:`2349`
-   Percent-encoded newlines (``%0a``), which are decoded by WSGI
    servers, are considered when routing instead of terminating the
    match early. :pr:`2350`
-   The test client doesn't set duplicate headers for ``CONTENT_LENGTH``
    and ``CONTENT_TYPE``. :pr:`2348`
-   ``append_slash_redirect`` handles ``PATH_INFO`` with internal
    slashes. :issue:`1972`, :pr:`2338`
-   The default status code for ``append_slash_redirect`` is 308 instead
    of 301. This preserves the request body, and matches a previous
    change to ``strict_slashes`` in routing. :issue:`2351`
-   Fix ``ValueError: I/O operation on closed file.`` with the test
    client when following more than one redirect. :issue:`2353`
-   ``Response.autocorrect_location_header`` is disabled by default.
    The ``Location`` header URL will remain relative, and exclude the
    scheme and domain, by default. :issue:`2352`
-   ``Request.get_json()`` will raise a 400 ``BadRequest`` error if the
    ``Content-Type`` header is not ``application/json``. This makes a
    very common source of confusion more visible. :issue:`2339`


Version 2.0.3
-------------

Released 2022-02-07

-   ``ProxyFix`` supports IPv6 addresses. :issue:`2262`
-   Type annotation for ``Response.make_conditional``,
    ``HTTPException.get_response``, and ``Map.bind_to_environ`` accepts
    ``Request`` in addition to ``WSGIEnvironment`` for the first
    parameter. :pr:`2290`
-   Fix type annotation for ``Request.user_agent_class``. :issue:`2273`
-   Accessing ``LocalProxy.__class__`` and ``__doc__`` on an unbound
    proxy returns the fallback value instead of a method object.
    :issue:`2188`
-   Redirects with the test client set ``RAW_URI`` and ``REQUEST_URI``
    correctly. :issue:`2151`


Version 2.0.2
-------------

Released 2021-10-05

-   Handle multiple tokens in ``Connection`` header when routing
    WebSocket requests. :issue:`2131`
-   Set the debugger pin cookie secure flag when on https. :pr:`2150`
-   Fix type annotation for ``MultiDict.update`` to accept iterable
    values :pr:`2142`
-   Prevent double encoding of redirect URL when ``merge_slash=True``
    for ``Rule.match``. :issue:`2157`
-   ``CombinedMultiDict.to_dict`` with ``flat=False`` considers all
    component dicts when building value lists. :issue:`2189`
-   ``send_file`` only sets a detected ``Content-Encoding`` if
    ``as_attachment`` is disabled to avoid browsers saving
    decompressed ``.tar.gz`` files. :issue:`2149`
-   Fix type annotations for ``TypeConversionDict.get`` to not return an
    ``Optional`` value if both ``default`` and ``type`` are not
    ``None``. :issue:`2169`
-   Fix type annotation for routing rule factories to accept
    ``Iterable[RuleFactory]`` instead of ``Iterable[Rule]`` for the
    ``rules`` parameter. :issue:`2183`
-   Add missing type annotation for ``FileStorage.__getattr__``
    :issue:`2155`
-   The debugger pin cookie is set with ``SameSite`` set to ``Strict``
    instead of ``None`` to be compatible with modern browser security.
    :issue:`2156`
-   Type annotations use ``IO[bytes]`` and ``IO[str]`` instead of
    ``BinaryIO`` and ``TextIO`` for wider type compatibility.
    :issue:`2130`
-   Ad-hoc TLS certs are generated with SAN matching CN. :issue:`2158`
-   Fix memory usage for locals when using Python 3.6 or pre 0.4.17
    greenlet versions. :pr:`2212`
-   Fix type annotation in ``CallbackDict``, because it is not
    utilizing a bound TypeVar. :issue:`2235`
-   Fix setting CSP header options on the response. :pr:`2237`
-   Fix an issue with with the interactive debugger where lines would
    not expand on click for very long tracebacks. :pr:`2239`
-   The interactive debugger handles displaying an exception that does
    not have a traceback, such as from ``ProcessPoolExecutor``.
    :issue:`2217`


Version 2.0.1
-------------

Released 2021-05-17

-   Fix type annotation for ``send_file`` ``max_age`` callable. Don't
    pass ``pathlib.Path`` to ``max_age``. :issue:`2119`
-   Mark top-level names as exported so type checking understands
    imports in user projects. :issue:`2122`
-   Fix some types that weren't available in Python 3.6.0. :issue:`2123`
-   ``cached_property`` is generic over its return type, properties
    decorated with it report the correct type. :issue:`2113`
-   Fix multipart parsing bug when boundary contains special regex
    characters. :issue:`2125`
-   Type checking understands that calling ``headers.get`` with a string
    default will always return a string. :issue:`2128`
-   If ``HTTPException.description`` is not a string,
    ``get_description`` will convert it to a string. :issue:`2115`


Version 2.0.0
-------------

Released 2021-05-11

-   Drop support for Python 2 and 3.5. :pr:`1693`
-   Deprecate :func:`utils.format_string`, use :class:`string.Template`
    instead. :issue:`1756`
-   Deprecate :func:`utils.bind_arguments` and
    :func:`utils.validate_arguments`, use :meth:`Signature.bind` and
    :func:`inspect.signature` instead. :issue:`1757`
-   Deprecate :class:`utils.HTMLBuilder`. :issue:`1761`
-   Deprecate :func:`utils.escape` and :func:`utils.unescape`, use
    MarkupSafe instead. :issue:`1758`
-   Deprecate the undocumented ``python -m werkzeug.serving`` CLI.
    :issue:`1834`
-   Deprecate the ``environ["werkzeug.server.shutdown"]`` function
    that is available when running the development server. :issue:`1752`
-   Deprecate the ``useragents`` module and the built-in user agent
    parser. Use a dedicated parser library instead by subclassing
    ``user_agent.UserAgent`` and setting ``Request.user_agent_class``.
    :issue:`2078`
-   Remove the unused, internal ``posixemulation`` module. :issue:`1759`
-   All ``datetime`` values are timezone-aware with
    ``tzinfo=timezone.utc``. This applies to anything using
    ``http.parse_date``: ``Request.date``, ``.if_modified_since``,
    ``.if_unmodified_since``; ``Response.date``, ``.expires``,
    ``.last_modified``, ``.retry_after``; ``parse_if_range_header``, and
    ``IfRange.date``. When comparing values, the other values must also
    be aware, or these values must be made naive. When passing
    parameters or setting attributes, naive values are still assumed to
    be in UTC. :pr:`2040`
-   Merge all request and response wrapper mixin code into single
    ``Request`` and ``Response`` classes. Using the mixin classes is no
    longer necessary and will show a deprecation warning. Checking
    ``isinstance`` or ``issubclass`` against ``BaseRequest`` and
    ``BaseResponse`` will show a deprecation warning and check against
    ``Request`` or ``Response`` instead. :issue:`1963`
-   JSON support no longer uses simplejson if it's installed. To use
    another JSON module, override ``Request.json_module`` and
    ``Response.json_module``. :pr:`1766`
-   ``Response.get_json()`` no longer caches the result, and the
    ``cache`` parameter is removed. :issue:`1698`
-   ``Response.freeze()`` generates an ``ETag`` header if one is not
    set. The ``no_etag`` parameter (which usually wasn't visible
    anyway) is no longer used. :issue:`1963`
-   Add a ``url_scheme`` argument to :meth:`~routing.MapAdapter.build`
    to override the bound scheme. :pr:`1721`
-   Passing an empty list as a query string parameter to ``build()``
    won't append an unnecessary ``?``. Also drop any number of ``None``
    items in a list. :issue:`1992`
-   When passing a ``Headers`` object to a test client method or
    ``EnvironBuilder``, multiple values for a key are joined into one
    comma separated value. This matches the HTTP spec on multi-value
    headers. :issue:`1655`
-   Setting ``Response.status`` and ``status_code`` uses identical
    parsing and error checking. :issue:`1658`, :pr:`1728`
-   ``MethodNotAllowed`` and ``RequestedRangeNotSatisfiable`` take a
    ``response`` kwarg, consistent with other HTTP errors. :pr:`1748`
-   The response generated by :exc:`~exceptions.Unauthorized` produces
    one ``WWW-Authenticate`` header per value in ``www_authenticate``,
    rather than joining them into a single value, to improve
    interoperability with browsers and other clients. :pr:`1755`
-   If ``parse_authorization_header`` can't decode the header value, it
    returns ``None`` instead of raising a ``UnicodeDecodeError``.
    :issue:`1816`
-   The debugger no longer uses jQuery. :issue:`1807`
-   The test client includes the query string in ``REQUEST_URI`` and
    ``RAW_URI``. :issue:`1781`
-   Switch the parameter order of ``default_stream_factory`` to match
    the order used when calling it. :pr:`1085`
-   Add ``send_file`` function to generate a response that serves a
    file. Adapted from Flask's implementation. :issue:`265`, :pr:`1850`
-   Add ``send_from_directory`` function to safely serve an untrusted
    path within a trusted directory. Adapted from Flask's
    implementation. :issue:`1880`
-   ``send_file`` takes ``download_name``, which is passed even if
    ``as_attachment=False`` by using ``Content-Disposition: inline``.
    ``download_name`` replaces Flask's ``attachment_filename``.
    :issue:`1869`
-   ``send_file`` sets ``conditional=True`` and ``max_age=None`` by
    default. ``Cache-Control`` is set to ``no-cache`` if ``max_age`` is
    not set, otherwise ``public``. This tells browsers to validate
    conditional requests instead of using a timed cache.
    ``max_age=None`` replaces Flask's ``cache_timeout=43200``.
    :issue:`1882`
-   ``send_file`` can be called with ``etag="string"`` to set a custom
    ETag instead of generating one. ``etag`` replaces Flask's
    ``add_etags``. :issue:`1868`
-   ``send_file`` sets the ``Content-Encoding`` header if an encoding is
    returned when guessing ``mimetype`` from ``download_name``.
    :pr:`3896`
-   Update the defaults used by ``generate_password_hash``. Increase
    PBKDF2 iterations to 260000 from 150000. Increase salt length to 16
    from 8. Use ``secrets`` module to generate salt. :pr:`1935`
-   The reloader doesn't crash if ``sys.stdin`` is somehow ``None``.
    :pr:`1915`
-   Add arguments to ``delete_cookie`` to match ``set_cookie`` and the
    attributes modern browsers expect. :pr:`1889`
-   ``utils.cookie_date`` is deprecated, use ``utils.http_date``
    instead. The value for ``Set-Cookie expires`` is no longer "-"
    delimited. :pr:`2040`
-   Use ``request.headers`` instead of ``request.environ`` to look up
    header attributes. :pr:`1808`
-   The test ``Client`` request methods (``client.get``, etc.) always
    return an instance of ``TestResponse``. In addition to the normal
    behavior of ``Response``, this class provides ``request`` with the
    request that produced the response, and ``history`` to track
    intermediate responses when ``follow_redirects`` is used.
    :issue:`763, 1894`
-   The test ``Client`` request methods takes an ``auth`` parameter to
    add an ``Authorization`` header. It can be an ``Authorization``
    object or a ``(username, password)`` tuple for ``Basic`` auth.
    :pr:`1809`
-   Calling ``response.close()`` on a response from the test ``Client``
    will close the request input stream. This matches file behavior
    and can prevent a ``ResourceWarning`` in some cases. :issue:`1785`
-   ``EnvironBuilder.from_environ`` decodes values encoded for WSGI, to
    avoid double encoding the new values. :pr:`1959`
-   The default stat reloader will watch Python files under
    non-system/virtualenv ``sys.path`` entries, which should contain
    most user code. It will also watch all Python files under
    directories given in ``extra_files``. :pr:`1945`
-   The reloader ignores ``__pycache__`` directories again. :pr:`1945`
-   ``run_simple`` takes ``exclude_patterns`` a list of ``fnmatch``
    patterns that will not be scanned by the reloader. :issue:`1333`
-   Cookie names are no longer unquoted. This was against :rfc:`6265`
    and potentially allowed setting ``__Secure`` prefixed cookies.
    :pr:`1965`
-   Fix some word matches for user agent platform when the word can be a
    substring. :issue:`1923`
-   The development server logs ignored SSL errors. :pr:`1967`
-   Temporary files for form data are opened in ``rb+`` instead of
    ``wb+`` mode for better compatibility with some libraries.
    :issue:`1961`
-   Use SHA-1 instead of MD5 for generating ETags and the debugger pin,
    and in some tests. MD5 is not available in some environments, such
    as FIPS 140. This may invalidate some caches since the ETag will be
    different. :issue:`1897`
-   Add ``Cross-Origin-Opener-Policy`` and
    ``Cross-Origin-Embedder-Policy`` response header properties.
    :pr:`2008`
-   ``run_simple`` tries to show a valid IP address when binding to all
    addresses, instead of ``0.0.0.0`` or ``::``. It also warns about not
    running the development server in production in this case.
    :issue:`1964`
-   Colors in the development server log are displayed if Colorama is
    installed on Windows. For all platforms, style support no longer
    requires Click. :issue:`1832`
-   A range request for an empty file (or other data with length 0) will
    return a 200 response with the empty file instead of a 416 error.
    :issue:`1937`
-   New sans-IO base classes for ``Request`` and ``Response`` have been
    extracted to contain all the behavior that is not WSGI or IO
    dependent. These are not a public API, they are part of an ongoing
    refactor to let ASGI frameworks use Werkzeug. :pr:`2005`
-   Parsing ``multipart/form-data`` has been refactored to use sans-io
    patterns. This should also make parsing forms with large binary file
    uploads significantly faster. :issue:`1788, 875`
-   ``LocalProxy`` matches the current Python data model special
    methods, including all r-ops, in-place ops, and async. ``__class__``
    is proxied, so the proxy will look like the object in more cases,
    including ``isinstance``. Use ``issubclass(type(obj), LocalProxy)``
    to check if an object is actually a proxy. :issue:`1754`
-   ``Local`` uses ``ContextVar`` on Python 3.7+ instead of
    ``threading.local``. :pr:`1778`
-   ``request.values`` does not include ``form`` for GET requests (even
    though GET bodies are undefined). This prevents bad caching proxies
    from caching form data instead of query strings. :pr:`2037`
-   The development server adds the underlying socket to ``environ`` as
    ``werkzeug.socket``. This is non-standard and specific to the dev
    server, other servers may expose this under their own key. It is
    useful for handling a WebSocket upgrade request. :issue:`2052`
-   URL matching assumes ``websocket=True`` mode for WebSocket upgrade
    requests. :issue:`2052`
-   Updated ``UserAgentParser`` to handle more cases. :issue:`1971`
-   ``werzeug.DechunkedInput.readinto`` will not read beyond the size of
    the buffer. :issue:`2021`
-   Fix connection reset when exceeding max content size. :pr:`2051`
-   ``pbkdf2_hex``, ``pbkdf2_bin``, and ``safe_str_cmp`` are deprecated.
    ``hashlib`` and ``hmac`` provide equivalents. :pr:`2083`
-   ``invalidate_cached_property`` is deprecated. Use ``del obj.name``
    instead. :pr:`2084`
-   ``Href`` is deprecated. Use ``werkzeug.routing`` instead.
    :pr:`2085`
-   ``Request.disable_data_descriptor`` is deprecated. Create the
    request with ``shallow=True`` instead. :pr:`2085`
-   ``HTTPException.wrap`` is deprecated. Create a subclass manually
    instead. :pr:`2085`


Version 1.0.1
-------------

Released 2020-03-31

-   Make the argument to ``RequestRedirect.get_response`` optional.
    :issue:`1718`
-   Only allow a single access control allow origin value. :pr:`1723`
-   Fix crash when trying to parse a non-existent Content Security
    Policy header. :pr:`1731`
-   ``http_date`` zero fills years < 1000 to always output four digits.
    :issue:`1739`
-   Fix missing local variables in interactive debugger console.
    :issue:`1746`
-   Fix passing file-like objects like ``io.BytesIO`` to
    ``FileStorage.save``. :issue:`1733`


Version 1.0.0
-------------

Released 2020-02-06

-   Drop support for Python 3.4. (:issue:`1478`)
-   Remove code that issued deprecation warnings in version 0.15.
    (:issue:`1477`)
-   Remove most top-level attributes provided by the ``werkzeug``
    module in favor of direct imports. For example, instead of
    ``import werkzeug; werkzeug.url_quote``, do
    ``from werkzeug.urls import url_quote``. Install version 0.16 first
    to see deprecation warnings while upgrading. :issue:`2`, :pr:`1640`
-   Added ``utils.invalidate_cached_property()`` to invalidate cached
    properties. (:pr:`1474`)
-   Directive keys for the ``Set-Cookie`` response header are not
    ignored when parsing the ``Cookie`` request header. This allows
    cookies with names such as "expires" and "version". (:issue:`1495`)
-   Request cookies are parsed into a ``MultiDict`` to capture all
    values for cookies with the same key. ``cookies[key]`` returns the
    first value rather than the last. Use ``cookies.getlist(key)`` to
    get all values. ``parse_cookie`` also defaults to a ``MultiDict``.
    :issue:`1562`, :pr:`1458`
-   Add ``charset=utf-8`` to an HTTP exception response's
    ``CONTENT_TYPE`` header. (:pr:`1526`)
-   The interactive debugger handles outer variables in nested scopes
    such as lambdas and comprehensions. :issue:`913`, :issue:`1037`,
    :pr:`1532`
-   The user agent for Opera 60 on Mac is correctly reported as
    "opera" instead of "chrome". :issue:`1556`
-   The platform for Crosswalk on Android is correctly reported as
    "android" instead of "chromeos". (:pr:`1572`)
-   Issue a warning when the current server name does not match the
    configured server name. :issue:`760`
-   A configured server name with the default port for a scheme will
    match the current server name without the port if the current scheme
    matches. :pr:`1584`
-   :exc:`~exceptions.InternalServerError` has a ``original_exception``
    attribute that frameworks can use to track the original cause of the
    error. :pr:`1590`
-   Headers are tested for equality independent of the header key case,
    such that ``X-Foo`` is the same as ``x-foo``. :pr:`1605`
-   :meth:`http.dump_cookie` accepts ``'None'`` as a value for
    ``samesite``. :issue:`1549`
-   :meth:`~test.Client.set_cookie` accepts a ``samesite`` argument.
    :pr:`1705`
-   Support the Content Security Policy header through the
    `Response.content_security_policy` data structure. :pr:`1617`
-   ``LanguageAccept`` will fall back to matching "en" for "en-US" or
    "en-US" for "en" to better support clients or translations that
    only match at the primary language tag. :issue:`450`, :pr:`1507`
-   ``MIMEAccept`` uses MIME parameters for specificity when matching.
    :issue:`458`, :pr:`1574`
-   If the development server is started with an ``SSLContext``
    configured to verify client certificates, the certificate in PEM
    format will be available as ``environ["SSL_CLIENT_CERT"]``.
    :pr:`1469`
-   ``is_resource_modified`` will run for methods other than ``GET`` and
    ``HEAD``, rather than always returning ``False``. :issue:`409`
-   ``SharedDataMiddleware`` returns 404 rather than 500 when trying to
    access a directory instead of a file with the package loader. The
    dependency on setuptools and pkg_resources is removed.
    :issue:`1599`
-   Add a ``response.cache_control.immutable`` flag. Keep in mind that
    browser support for this ``Cache-Control`` header option is still
    experimental and may not be implemented. :issue:`1185`
-   Optional request log highlighting with the development server is
    handled by Click instead of termcolor. :issue:`1235`
-   Optional ad-hoc TLS support for the development server is handled
    by cryptography instead of pyOpenSSL. :pr:`1555`
-   ``FileStorage.save()`` supports ``pathlib`` and :pep:`519`
    ``PathLike`` objects. :issue:`1653`
-   The debugger security pin is unique in containers managed by Podman.
    :issue:`1661`
-   Building a URL when ``host_matching`` is enabled takes into account
    the current host when there are duplicate endpoints with different
    hosts. :issue:`488`
-   The ``429 TooManyRequests`` and ``503 ServiceUnavailable`` HTTP
    exceptions takes a ``retry_after`` parameter to set the
    ``Retry-After`` header. :issue:`1657`
-   ``Map`` and ``Rule`` have a ``merge_slashes`` option to collapse
    multiple slashes into one, similar to how many HTTP servers behave.
    This is enabled by default. :pr:`1286, 1694`
-   Add HTTP 103, 208, 306, 425, 506, 508, and 511 to the list of status
    codes. :pr:`1678`
-   Add ``update``, ``setlist``, and ``setlistdefault`` methods to the
    ``Headers`` data structure. ``extend`` method can take ``MultiDict``
    and kwargs. :pr:`1687, 1697`
-   The development server accepts paths that start with two slashes,
    rather than stripping off the first path segment. :issue:`491`
-   Add access control (Cross Origin Request Sharing, CORS) header
    properties to the ``Request`` and ``Response`` wrappers. :pr:`1699`
-   ``Accept`` values are no longer ordered alphabetically for equal
    quality tags. Instead the initial order is preserved. :issue:`1686`
-   Added ``Map.lock_class`` attribute for alternative
    implementations. :pr:`1702`
-   Support matching and building WebSocket rules in the routing system,
    for use by async frameworks. :pr:`1709`
-   Range requests that span an entire file respond with 206 instead of
    200, to be more compliant with :rfc:`7233`. This may help serving
    media to older browsers. :issue:`410, 1704`
-   The :class:`~middleware.shared_data.SharedDataMiddleware` default
    ``fallback_mimetype`` is ``application/octet-stream``. If a filename
    looks like a text mimetype, the ``utf-8`` charset is added to it.
    This matches the behavior of :class:`~wrappers.BaseResponse` and
    Flask's ``send_file()``. :issue:`1689`


Version 0.16.1
--------------

Released 2020-01-27

-   Fix import location in deprecation messages for subpackages.
    :issue:`1663`
-   Fix an SSL error on Python 3.5 when the dev server responds with no
    content. :issue:`1659`


Version 0.16.0
--------------

Released 2019-09-19

-   Deprecate most top-level attributes provided by the ``werkzeug``
    module in favor of direct imports. The deprecated imports will be
    removed in version 1.0.

    For example, instead of ``import werkzeug; werkzeug.url_quote``, do
    ``from werkzeug.urls import url_quote``. A deprecation warning will
    show the correct import to use. ``werkzeug.exceptions`` and
    ``werkzeug.routing`` should also be imported instead of accessed,
    but for technical reasons can't show a warning.

    :issue:`2`, :pr:`1640`


Version 0.15.6
--------------

Released 2019-09-04

-   Work around a bug in pip that caused the reloader to fail on
    Windows when the script was an entry point. This fixes the issue
    with Flask's `flask run` command failing with "No module named
    Scripts\flask". :issue:`1614`
-   ``ProxyFix`` trusts the ``X-Forwarded-Proto`` header by default.
    :issue:`1630`
-   The deprecated ``num_proxies`` argument to ``ProxyFix`` sets
    ``x_for``, ``x_proto``, and ``x_host`` to match 0.14 behavior. This
    is intended to make intermediate upgrades less disruptive, but the
    argument will still be removed in 1.0. :issue:`1630`


Version 0.15.5
--------------

Released 2019-07-17

-   Fix a ``TypeError`` due to changes to ``ast.Module`` in Python 3.8.
    :issue:`1551`
-   Fix a C assertion failure in debug builds of some Python 2.7
    releases. :issue:`1553`
-   :class:`~exceptions.BadRequestKeyError` adds the ``KeyError``
    message to the description if ``e.show_exception`` is set to
    ``True``. This is a more secure default than the original 0.15.0
    behavior and makes it easier to control without losing information.
    :pr:`1592`
-   Upgrade the debugger to jQuery 3.4.1. :issue:`1581`
-   Work around an issue in some external debuggers that caused the
    reloader to fail. :issue:`1607`
-   Work around an issue where the reloader couldn't introspect a
    setuptools script installed as an egg. :issue:`1600`
-   The reloader will use ``sys.executable`` even if the script is
    marked executable, reverting a behavior intended for NixOS
    introduced in 0.15. The reloader should no longer cause
    ``OSError: [Errno 8] Exec format error``. :issue:`1482`,
    :issue:`1580`
-   ``SharedDataMiddleware`` safely handles paths with Windows drive
    names. :issue:`1589`


Version 0.15.4
--------------

Released 2019-05-14

-   Fix a ``SyntaxError`` on Python 2.7.5. (:issue:`1544`)


Version 0.15.3
--------------

Released 2019-05-14

-   Properly handle multi-line header folding in development server in
    Python 2.7. (:issue:`1080`)
-   Restore the ``response`` argument to :exc:`~exceptions.Unauthorized`.
    (:pr:`1527`)
-   :exc:`~exceptions.Unauthorized` doesn't add the ``WWW-Authenticate``
    header if ``www_authenticate`` is not given. (:issue:`1516`)
-   The default URL converter correctly encodes bytes to string rather
    than representing them with ``b''``. (:issue:`1502`)
-   Fix the filename format string in
    :class:`~middleware.profiler.ProfilerMiddleware` to correctly handle
    float values. (:issue:`1511`)
-   Update :class:`~middleware.lint.LintMiddleware` to work on Python 3.
    (:issue:`1510`)
-   The debugger detects cycles in chained exceptions and does not time
    out in that case. (:issue:`1536`)
-   When running the development server in Docker, the debugger security
    pin is now unique per container.


Version 0.15.2
--------------

Released 2019-04-02

-   ``Rule`` code generation uses a filename that coverage will ignore.
    The previous value, "generated", was causing coverage to fail.
    (:issue:`1487`)
-   The test client removes the cookie header if there are no persisted
    cookies. This fixes an issue introduced in 0.15.0 where the cookies
    from the original request were used for redirects, causing functions
    such as logout to fail. (:issue:`1491`)
-   The test client copies the environ before passing it to the app, to
    prevent in-place modifications from affecting redirect requests.
    (:issue:`1498`)
-   The ``"werkzeug"`` logger only adds a handler if there is no handler
    configured for its level in the logging chain. This avoids double
    logging if other code configures logging first. (:issue:`1492`)


Version 0.15.1
--------------

Released 2019-03-21

-   :exc:`~exceptions.Unauthorized` takes ``description`` as the first
    argument, restoring previous behavior. The new ``www_authenticate``
    argument is listed second. (:issue:`1483`)


Version 0.15.0
--------------

Released 2019-03-19

-   Building URLs is ~7x faster. Each :class:`~routing.Rule` compiles
    an optimized function for building itself. (:pr:`1281`)
-   :meth:`MapAdapter.build() <routing.MapAdapter.build>` can be passed
    a :class:`~datastructures.MultiDict` to represent multiple values
    for a key. It already did this when passing a dict with a list
    value. (:pr:`724`)
-   ``path_info`` defaults to ``'/'`` for
    :meth:`Map.bind() <routing.Map.bind>`. (:issue:`740`, :pr:`768`,
    :pr:`1316`)
-   Change ``RequestRedirect`` code from 301 to 308, preserving the verb
    and request body (form data) during redirect. (:pr:`1342`)
-   ``int`` and ``float`` converters in URL rules will handle negative
    values if passed the ``signed=True`` parameter. For example,
    ``/jump/<int(signed=True):count>``. (:pr:`1355`)
-   ``Location`` autocorrection in :func:`Response.get_wsgi_headers()
    <wrappers.BaseResponse.get_wsgi_headers>` is relative to the current
    path rather than the root path. (:issue:`693`, :pr:`718`,
    :pr:`1315`)
-   412 responses once again include entity headers and an error message
    in the body. They were originally omitted when implementing
    ``If-Match`` (:pr:`1233`), but the spec doesn't seem to disallow it.
    (:issue:`1231`, :pr:`1255`)
-   The Content-Length header is removed for 1xx and 204 responses. This
    fixes a previous change where no body would be sent, but the header
    would still be present. The new behavior matches RFC 7230.
    (:pr:`1294`)
-   :class:`~exceptions.Unauthorized` takes a ``www_authenticate``
    parameter to set the ``WWW-Authenticate`` header for the response,
    which is technically required for a valid 401 response.
    (:issue:`772`, :pr:`795`)
-   Add support for status code 424 :exc:`~exceptions.FailedDependency`.
    (:pr:`1358`)
-   :func:`http.parse_cookie` ignores empty segments rather than
    producing a cookie with no key or value. (:issue:`1245`, :pr:`1301`)
-   ``http.parse_authorization_header`` (and
    :class:`~datastructures.Authorization`,
    :attr:`~wrappers.Request.authorization`) treats the authorization
    header as UTF-8. On Python 2, basic auth username and password are
    ``unicode``. (:pr:`1325`)
-   :func:`~http.parse_options_header` understands :rfc:`2231` parameter
    continuations. (:pr:`1417`)
-   :func:`~urls.uri_to_iri` does not unquote ASCII characters in the
    unreserved class, such as space, and leaves invalid bytes quoted
    when decoding. :func:`~urls.iri_to_uri` does not quote reserved
    characters. See :rfc:`3987` for these character classes.
    (:pr:`1433`)
-   ``get_content_type`` appends a charset for any mimetype that ends
    with ``+xml``, not just those that start with ``application/``.
    Known text types such as ``application/javascript`` are also given
    charsets. (:pr:`1439`)
-   Clean up ``werkzeug.security`` module, remove outdated hashlib
    support. (:pr:`1282`)
-   In :func:`~security.generate_password_hash`, PBKDF2 uses 150000
    iterations by default, increased from 50000. (:pr:`1377`)
-   :class:`~wsgi.ClosingIterator` calls ``close`` on the wrapped
    *iterable*, not the internal iterator. This doesn't affect objects
    where ``__iter__`` returned ``self``. For other objects, the method
    was not called before. (:issue:`1259`, :pr:`1260`)
-   Bytes may be used as keys in :class:`~datastructures.Headers`, they
    will be decoded as Latin-1 like values are. (:pr:`1346`)
-   :class:`~datastructures.Range` validates that list of range tuples
    passed to it would produce a valid ``Range`` header. (:pr:`1412`)
-   :class:`~datastructures.FileStorage` looks up attributes on
    ``stream._file`` if they don't exist on ``stream``, working around
    an issue where :func:`tempfile.SpooledTemporaryFile` didn't
    implement all of :class:`io.IOBase`. See
    https://github.com/python/cpython/pull/3249. (:pr:`1409`)
-   :class:`CombinedMultiDict.copy() <datastructures.CombinedMultiDict>`
    returns a shallow mutable copy as a
    :class:`~datastructures.MultiDict`. The copy no longer reflects
    changes to the combined dicts, but is more generally useful.
    (:pr:`1420`)
-   The version of jQuery used by the debugger is updated to 3.3.1.
    (:pr:`1390`)
-   The debugger correctly renders long ``markupsafe.Markup`` instances.
    (:pr:`1393`)
-   The debugger can serve resources when Werkzeug is installed as a
    zip file. ``DebuggedApplication.get_resource`` uses
    ``pkgutil.get_data``. (:pr:`1401`)
-   The debugger and server log support Python 3's chained exceptions.
    (:pr:`1396`)
-   The interactive debugger highlights frames that come from user code
    to make them easy to pick out in a long stack trace. Note that if an
    env was created with virtualenv instead of venv, the debugger may
    incorrectly classify some frames. (:pr:`1421`)
-   Clicking the error message at the top of the interactive debugger
    will jump down to the bottom of the traceback. (:pr:`1422`)
-   When generating a PIN, the debugger will ignore a ``KeyError``
    raised when the current UID doesn't have an associated username,
    which can happen in Docker. (:issue:`1471`)
-   :class:`~exceptions.BadRequestKeyError` adds the ``KeyError``
    message to the description, making it clearer what caused the 400
    error. Frameworks like Flask can omit this information in production
    by setting ``e.args = ()``. (:pr:`1395`)
-   If a nested ``ImportError`` occurs from :func:`~utils.import_string`
    the traceback mentions the nested import. Removes an untested code
    path for handling "modules not yet set up by the parent."
    (:pr:`735`)
-   Triggering a reload while using a tool such as PDB no longer hides
    input. (:pr:`1318`)
-   The reloader will not prepend the Python executable to the command
    line if the Python file is marked executable. This allows the
    reloader to work on NixOS. (:pr:`1242`)
-   Fix an issue where ``sys.path`` would change between reloads when
    running with ``python -m app``. The reloader can detect that a
    module was run with "-m" and reconstructs that instead of the file
    path in ``sys.argv`` when reloading. (:pr:`1416`)
-   The dev server can bind to a Unix socket by passing a hostname like
    ``unix://app.socket``. (:pr:`209`, :pr:`1019`)
-   Server uses ``IPPROTO_TCP`` constant instead of ``SOL_TCP`` for
    Jython compatibility. (:pr:`1375`)
-   When using an adhoc SSL cert with :func:`~serving.run_simple`, the
    cert is shown as self-signed rather than signed by an invalid
    authority. (:pr:`1430`)
-   The development server logs the unquoted IRI rather than the raw
    request line, to make it easier to work with Unicode in request
    paths during development. (:issue:`1115`)
-   The development server recognizes ``ConnectionError`` on Python 3 to
    silence client disconnects, and does not silence other ``OSErrors``
    that may have been raised inside the application. (:pr:`1418`)
-   The environ keys ``REQUEST_URI`` and ``RAW_URI`` contain the raw
    path before it was percent-decoded. This is non-standard, but many
    WSGI servers add them. Middleware could replace ``PATH_INFO`` with
    this to route based on the raw value. (:pr:`1419`)
-   :class:`~test.EnvironBuilder` doesn't set ``CONTENT_TYPE`` or
    ``CONTENT_LENGTH`` in the environ if they aren't set. Previously
    these used default values if they weren't set. Now it's possible to
    distinguish between empty and unset values. (:pr:`1308`)
-   The test client raises a ``ValueError`` if a query string argument
    would overwrite a query string in the path. (:pr:`1338`)
-   :class:`test.EnvironBuilder` and :class:`test.Client` take a
    ``json`` argument instead of manually passing ``data`` and
    ``content_type``. This is serialized using the
    :meth:`test.EnvironBuilder.json_dumps` method. (:pr:`1404`)
-   :class:`test.Client` redirect handling is rewritten. (:pr:`1402`)

    -   The redirect environ is copied from the initial request environ.
    -   Script root and path are correctly distinguished when
        redirecting to a path under the root.
    -   The HEAD method is not changed to GET.
    -   307 and 308 codes preserve the method and body. All others
        ignore the body and related headers.
    -   Headers are passed to the new request for all codes, following
        what browsers do.
    -   :class:`test.EnvironBuilder` sets the content type and length
        headers in addition to the WSGI keys when detecting them from
        the data.
    -   Intermediate response bodies are iterated over even when
        ``buffered=False`` to ensure iterator middleware can run cleanup
        code safely. Only the last response is not buffered. (:pr:`988`)

-   :class:`~test.EnvironBuilder`, :class:`~datastructures.FileStorage`,
    and :func:`wsgi.get_input_stream` no longer share a global
    ``_empty_stream`` instance. This improves test isolation by
    preventing cases where closing the stream in one request would
    affect other usages. (:pr:`1340`)
-   The default ``SecureCookie.serialization_method`` will change from
    :mod:`pickle` to :mod:`json` in 1.0. To upgrade existing tokens,
    override :meth:`~contrib.securecookie.SecureCookie.unquote` to try
    ``pickle`` if ``json`` fails. (:pr:`1413`)
-   ``CGIRootFix`` no longer modifies ``PATH_INFO`` for very old
    versions of Lighttpd. ``LighttpdCGIRootFix`` was renamed to
    ``CGIRootFix`` in 0.9. Both are deprecated and will be removed in
    version 1.0. (:pr:`1141`)
-   :class:`werkzeug.wrappers.json.JSONMixin` has been replaced with
    Flask's implementation. Check the docs for the full API.
    (:pr:`1445`)
-   The contrib modules are deprecated and will either be moved into
    ``werkzeug`` core or removed completely in version 1.0. Some modules
    that already issued deprecation warnings have been removed. Be sure
    to run or test your code with
    ``python -W default::DeprecationWarning`` to catch any deprecated
    code you're using. (:issue:`4`)

    -   ``LintMiddleware`` has moved to :mod:`werkzeug.middleware.lint`.
    -   ``ProfilerMiddleware`` has moved to
        :mod:`werkzeug.middleware.profiler`.
    -   ``ProxyFix`` has moved to :mod:`werkzeug.middleware.proxy_fix`.
    -   ``JSONRequestMixin`` has moved to :mod:`werkzeug.wrappers.json`.
    -   ``cache`` has been extracted into a separate project,
        `cachelib <https://github.com/pallets/cachelib>`_. The version
        in Werkzeug is deprecated.
    -   ``securecookie`` and ``sessions`` have been extracted into a
        separate project,
        `secure-cookie <https://github.com/pallets/secure-cookie>`_. The
        version in Werkzeug is deprecated.
    -   Everything in ``fixers``, except ``ProxyFix``, is deprecated.
    -   Everything in ``wrappers``, except ``JSONMixin``, is deprecated.
    -   ``atom`` is deprecated. This did not fit in with the rest of
        Werkzeug, and is better served by a dedicated library in the
        community.
    -   ``jsrouting`` is removed. Set URLs when rendering templates
        or JSON responses instead.
    -   ``limiter`` is removed. Its specific use is handled by Werkzeug
        directly, but stream limiting is better handled by the WSGI
        server in general.
    -   ``testtools`` is removed. It did not offer significant benefit
        over the default test client.
    -   ``iterio`` is deprecated.

-   :func:`wsgi.get_host` no longer looks at ``X-Forwarded-For``. Use
    :class:`~middleware.proxy_fix.ProxyFix` to handle that.
    (:issue:`609`, :pr:`1303`)
-   :class:`~middleware.proxy_fix.ProxyFix` is refactored to support
    more headers, multiple values, and more secure configuration.

    -   Each header supports multiple values. The trusted number of
        proxies is configured separately for each header. The
        ``num_proxies`` argument is deprecated. (:pr:`1314`)
    -   Sets ``SERVER_NAME`` and ``SERVER_PORT`` based on
        ``X-Forwarded-Host``. (:pr:`1314`)
    -   Sets ``SERVER_PORT`` and modifies ``HTTP_HOST`` based on
        ``X-Forwarded-Port``. (:issue:`1023`, :pr:`1304`)
    -   Sets ``SCRIPT_NAME`` based on ``X-Forwarded-Prefix``.
        (:issue:`1237`)
    -   The original WSGI environment values are stored in the
        ``werkzeug.proxy_fix.orig`` key, a dict. The individual keys
        ``werkzeug.proxy_fix.orig_remote_addr``,
        ``werkzeug.proxy_fix.orig_wsgi_url_scheme``, and
        ``werkzeug.proxy_fix.orig_http_host`` are deprecated.

-   Middleware from ``werkzeug.wsgi`` has moved to separate modules
    under ``werkzeug.middleware``, along with the middleware moved from
    ``werkzeug.contrib``. The old ``werkzeug.wsgi`` imports are
    deprecated and will be removed in version 1.0. (:pr:`1452`)

    -   ``werkzeug.wsgi.DispatcherMiddleware`` has moved to
        :class:`werkzeug.middleware.dispatcher.DispatcherMiddleware`.
    -   ``werkzeug.wsgi.ProxyMiddleware`` as moved to
        :class:`werkzeug.middleware.http_proxy.ProxyMiddleware`.
    -   ``werkzeug.wsgi.SharedDataMiddleware`` has moved to
        :class:`werkzeug.middleware.shared_data.SharedDataMiddleware`.

-   :class:`~middleware.http_proxy.ProxyMiddleware` proxies the query
    string. (:pr:`1252`)
-   The filenames generated by
    :class:`~middleware.profiler.ProfilerMiddleware` can be customized.
    (:issue:`1283`)
-   The ``werkzeug.wrappers`` module has been converted to a package,
    and its various classes have been organized into separate modules.
    Any previously documented classes, understood to be the existing
    public API, are still importable from ``werkzeug.wrappers``, or may
    be imported from their specific modules. (:pr:`1456`)


Version 0.14.1
--------------

Released on December 31st 2017

- Resolved a regression with status code handling in the integrated
  development server.

Version 0.14
------------

Released on December 31st 2017

- HTTP exceptions are now automatically caught by
  ``Request.application``.
- Added support for edge as browser.
- Added support for platforms that lack ``SpooledTemporaryFile``.
- Add support for etag handling through if-match
- Added support for the SameSite cookie attribute.
- Added ``werkzeug.wsgi.ProxyMiddleware``
- Implemented ``has`` for ``NullCache``
- ``get_multi`` on cache clients now returns lists all the time.
- Improved the watchdog observer shutdown for the reloader to not crash
  on exit on older Python versions.
- Added support for ``filename*`` filename attributes according to
  RFC 2231
- Resolved an issue where machine ID for the reloader PIN was not
  read accurately on windows.
- Added a workaround for syntax errors in init files in the reloader.
- Added support for using the reloader with console scripts on windows.
- The built-in HTTP server will no longer close a connection in cases
  where no HTTP body is expected (204, 204, HEAD requests etc.)
- The ``EnvironHeaders`` object now skips over empty content type and
  lengths if they are set to falsy values.
- Werkzeug will no longer send the content-length header on 1xx or
  204/304 responses.
- Cookie values are now also permitted to include slashes and equal
  signs without quoting.
- Relaxed the regex for the routing converter arguments.
- If cookies are sent without values they are now assumed to have an
  empty value and the parser accepts this.  Previously this could have
  corrupted cookies that followed the value.
- The test ``Client`` and ``EnvironBuilder`` now support mimetypes like
  the request object does.
- Added support for static weights in URL rules.
- Better handle some more complex reloader scenarios where sys.path
  contained non directory paths.
- ``EnvironHeaders`` no longer raises weird errors if non string keys
  are passed to it.


Version 0.13
------------

Released on December 7th 2017

- **Deprecate support for Python 2.6 and 3.3.** CI tests will not run
  for these versions, and support will be dropped completely in the next
  version. (:issue:`pallets/meta#24`)
- Raise ``TypeError`` when port is not an integer. (:pr:`1088`)
- Fully deprecate ``werkzeug.script``. Use `Click`_ instead.
  (:pr:`1090`)
- ``response.age`` is parsed as a ``timedelta``. Previously, it was
  incorrectly treated as a ``datetime``. The header value is an integer
  number of seconds, not a date string. (:pr:`414`)
- Fix a bug in ``TypeConversionDict`` where errors are not propagated
  when using the converter. (:issue:`1102`)
- ``Authorization.qop`` is a string instead of a set, to comply with
  RFC 2617. (:pr:`984`)
- An exception is raised when an encoded cookie is larger than, by
  default, 4093 bytes. Browsers may silently ignore cookies larger than
  this. ``BaseResponse`` has a new attribute ``max_cookie_size`` and
  ``dump_cookie`` has a new argument ``max_size`` to configure this.
  (:pr:`780`, :pr:`1109`)
- Fix a TypeError in ``werkzeug.contrib.lint.GuardedIterator.close``.
  (:pr:`1116`)
- ``BaseResponse.calculate_content_length`` now correctly works for
  Unicode responses on Python 3. It first encodes using
  ``iter_encoded``. (:issue:`705`)
- Secure cookie contrib works with string secret key on Python 3.
  (:pr:`1205`)
- Shared data middleware accepts a list instead of a dict of static
  locations to preserve lookup order. (:pr:`1197`)
- HTTP header values without encoding can contain single quotes.
  (:pr:`1208`)
- The built-in dev server supports receiving requests with chunked
  transfer encoding. (:pr:`1198`)

.. _Click: https://palletsprojects.com/p/click/


Version 0.12.2
--------------

Released on May 16 2017

- Fix regression: Pull request ``#892`` prevented Werkzeug from correctly
  logging the IP of a remote client behind a reverse proxy, even when using
  `ProxyFix`.
- Fix a bug in `safe_join` on Windows.

Version 0.12.1
--------------

Released on March 15th 2017

- Fix crash of reloader (used on debug mode) on Windows.
  (`OSError: [WinError 10038]`). See pull request ``#1081``
- Partially revert change to class hierarchy of `Headers`. See ``#1084``.

Version 0.12
------------

Released on March 10th 2017

- Spit out big deprecation warnings for werkzeug.script
- Use `inspect.getfullargspec` internally when available as
  `inspect.getargspec` is gone in 3.6
- Added support for status code 451 and 423
- Improved the build error suggestions.  In particular only if
  someone stringifies the error will the suggestions be calculated.
- Added support for uWSGI's caching backend.
- Fix a bug where iterating over a `FileStorage` would result in an infinite
  loop.
- Datastructures now inherit from the relevant baseclasses from the
  `collections` module in the stdlib. See #794.
- Add support for recognizing NetBSD, OpenBSD, FreeBSD, DragonFlyBSD platforms
  in the user agent string.
- Recognize SeaMonkey browser name and version correctly
- Recognize Baiduspider, and bingbot user agents
- If `LocalProxy`'s wrapped object is a function, refer to it with __wrapped__
  attribute.
- The defaults of ``generate_password_hash`` have been changed to more secure
  ones, see pull request ``#753``.
- Add support for encoding in options header parsing, see pull request
  ``#933``.
- ``test.Client`` now properly handles Location headers with relative URLs, see
  pull request ``#879``.
- When `HTTPException` is raised, it now prints the description, for easier
  debugging.
- Werkzeug's dict-like datastructures now have ``view``-methods under Python 2,
  see pull request ``#968``.
- Fix a bug in ``MultiPartParser`` when no ``stream_factory`` was provided
  during initialization, see pull request ``#973``.
- Disable autocorrect and spellchecker in the debugger middleware's Python
  prompt, see pull request ``#994``.
- Don't redirect to slash route when method doesn't match, see pull request
  ``#907``.
- Fix a bug when using ``SharedDataMiddleware`` with frozen packages, see pull
  request ``#959``.
- `Range` header parsing function fixed for invalid values ``#974``.
- Add support for byte Range Requests, see pull request ``#978``.
- Use modern cryptographic defaults in the dev servers ``#1004``.
- the post() method of the test client now accept file object through the data
  parameter.
- Color run_simple's terminal output based on HTTP codes ``#1013``.
- Fix self-XSS in debugger console, see ``#1031``.
- Fix IPython 5.x shell support, see ``#1033``.
- Change Accept datastructure to sort by specificity first, allowing for more
  accurate results when using ``best_match`` for mime types (for example in
  ``requests.accept_mimetypes.best_match``)

Version 0.11.16
---------------

- werkzeug.serving: set CONTENT_TYPE / CONTENT_LENGTH if only they're provided by the client
- werkzeug.serving: Fix crash of reloader when using `python -m werkzeug.serving`.

Version 0.11.15
---------------

Released on December 30th 2016.

- Bugfix for the bugfix in the previous release.

Version 0.11.14
---------------

Released on December 30th 2016.

- Check if platform can fork before importing ``ForkingMixIn``, raise exception
  when creating ``ForkingWSGIServer`` on such a platform, see PR ``#999``.

Version 0.11.13
---------------

Released on December 26th 2016.

- Correct fix for the reloader issuer on certain Windows installations.

Version 0.11.12
---------------

Released on December 26th 2016.

- Fix more bugs in multidicts regarding empty lists. See ``#1000``.
- Add some docstrings to some `EnvironBuilder` properties that were previously
  unintentionally missing.
- Added a workaround for the reloader on windows.

Version 0.11.11
---------------

Released on August 31st 2016.

- Fix JSONRequestMixin for Python3. See #731
- Fix broken string handling in test client when passing integers. See #852
- Fix a bug in ``parse_options_header`` where an invalid content type
  starting with comma or semi-colon would result in an invalid return value,
  see issue ``#995``.
- Fix a bug in multidicts when passing empty lists as values, see issue
  ``#979``.
- Fix a security issue that allows XSS on the Werkzeug debugger. See ``#1001``.

Version 0.11.10
---------------

Released on May 24th 2016.

- Fixed a bug that occurs when running on Python 2.6 and using a broken locale.
  See pull request #912.
- Fixed a crash when running the debugger on Google App Engine. See issue #925.
- Fixed an issue with multipart parsing that could cause memory exhaustion.

Version 0.11.9
--------------

Released on April 24th 2016.

- Corrected an issue that caused the debugger not to use the
  machine GUID on POSIX systems.
- Corrected a Unicode error on Python 3 for the debugger's
  PIN usage.
- Corrected the timestamp verification in the pin debug code.
  Without this fix the pin was remembered for too long.

Version 0.11.8
--------------

Released on April 15th 2016.

- fixed a problem with the machine GUID detection code on OS X
  on Python 3.

Version 0.11.7
--------------

Released on April 14th 2016.

- fixed a regression on Python 3 for the debugger.

Version 0.11.6
--------------

Released on April 14th 2016.

- werkzeug.serving: Still show the client address on bad requests.
- improved the PIN based protection for the debugger to make it harder to
  brute force via trying cookies.  Please keep in mind that the debugger
  *is not intended for running on production environments*
- increased the pin timeout to a week to make it less annoying for people
  which should decrease the chance that users disable the pin check
  entirely.
- werkzeug.serving: Fix broken HTTP_HOST when path starts with double slash.

Version 0.11.5
--------------

Released on March 22nd 2016.

- werkzeug.serving: Fix crash when attempting SSL connection to HTTP server.

Version 0.11.4
--------------

Released on February 14th 2016.

- Fixed werkzeug.serving not working from -m flag.
- Fixed incorrect weak etag handling.

Version 0.11.3
--------------

Released on December 20th 2015.

- Fixed an issue with copy operations not working against
  proxies.
- Changed the logging operations of the development server to
  correctly log where the server is running in all situations
  again.
- Fixed another regression with SSL wrapping similar to the
  fix in 0.11.2 but for a different code path.

Version 0.11.2
--------------

Released on November 12th 2015.

- Fix inheritable sockets on Windows on Python 3.
- Fixed an issue with the forking server not starting any longer.
- Fixed SSL wrapping on platforms that supported opening sockets
  by file descriptor.
- No longer log from the watchdog reloader.
- Unicode errors in hosts are now better caught or converted into
  bad request errors.

Version 0.11.1
--------------

Released on November 10th 2015.

- Fixed a regression on Python 3 in the debugger.

Version 0.11
------------

Released on November 8th 2015, codename Gleisbaumaschine.

- Added ``reloader_paths`` option to ``run_simple`` and other functions in
  ``werkzeug.serving``. This allows the user to completely override the Python
  module watching of Werkzeug with custom paths.
- Many custom cached properties of Werkzeug's classes are now subclasses of
  Python's ``property`` type (issue ``#616``).
- ``bind_to_environ`` now doesn't differentiate between implicit and explicit
  default port numbers in ``HTTP_HOST`` (pull request ``#204``).
- ``BuildErrors`` are now more informative. They come with a complete sentence
  as error message, and also provide suggestions (pull request ``#691``).
- Fix a bug in the user agent parser where Safari's build number instead of
  version would be extracted (pull request ``#703``).
- Fixed issue where RedisCache set_many was broken for twemproxy, which doesn't
  support the default MULTI command (pull request ``#702``).
- ``mimetype`` parameters on request and response classes are now always
  converted to lowercase.
- Changed cache so that cache never expires if timeout is 0. This also fixes
  an issue with redis setex (issue ``#550``)
- Werkzeug now assumes ``UTF-8`` as filesystem encoding on Unix if Python
  detected it as ASCII.
- New optional `has` method on caches.
- Fixed various bugs in `parse_options_header` (pull request ``#643``).
- If the reloader is enabled the server will now open the socket in the parent
  process if this is possible.  This means that when the reloader kicks in
  the connection from client will wait instead of tearing down.  This does
  not work on all Python versions.
- Implemented PIN based authentication for the debugger.  This can optionally
  be disabled but is discouraged.  This change was necessary as it has been
  discovered that too many people run the debugger in production.
- Devserver no longer requires SSL module to be installed.

Version 0.10.5
--------------

(bugfix release, release date yet to be decided)

- Reloader: Correctly detect file changes made by moving temporary files over
  the original, which is e.g. the case with PyCharm (pull request ``#722``).
- Fix bool behavior of ``werkzeug.datastructures.ETags`` under Python 3 (issue
  ``#744``).

Version 0.10.4
--------------

(bugfix release, released on March 26th 2015)

- Re-release of 0.10.3 with packaging artifacts manually removed.

Version 0.10.3
--------------

(bugfix release, released on March 26th 2015)

- Re-release of 0.10.2 without packaging artifacts.

Version 0.10.2
--------------

(bugfix release, released on March 26th 2015)

- Fixed issue where ``empty`` could break third-party libraries that relied on
  keyword arguments (pull request ``#675``)
- Improved ``Rule.empty`` by providing a ```get_empty_kwargs`` to allow setting
  custom kwargs without having to override entire ``empty`` method. (pull
  request ``#675``)
- Fixed ```extra_files``` parameter for reloader to not cause startup
  to crash when included in server params
- Using `MultiDict` when building URLs is now not supported again. The behavior
  introduced several regressions.
- Fix performance problems with stat-reloader (pull request ``#715``).

Version 0.10.1
--------------

(bugfix release, released on February 3rd 2015)

- Fixed regression with multiple query values for URLs (pull request ``#667``).
- Fix issues with eventlet's monkeypatching and the builtin server (pull
  request ``#663``).

Version 0.10
------------

Released on January 30th 2015, codename Bagger.

- Changed the error handling of and improved testsuite for the caches in
  ``contrib.cache``.
- Fixed a bug on Python 3 when creating adhoc ssl contexts, due to `sys.maxint`
  not being defined.
- Fixed a bug on Python 3, that caused
  :func:`~werkzeug.serving.make_ssl_devcert` to fail with an exception.
- Added exceptions for 504 and 505.
- Added support for ChromeOS detection.
- Added UUID converter to the routing system.
- Added message that explains how to quit the server.
- Fixed a bug on Python 2, that caused ``len`` for
  :class:`werkzeug.datastructures.CombinedMultiDict` to crash.
- Added support for stdlib pbkdf2 hmac if a compatible digest
  is found.
- Ported testsuite to use ``py.test``.
- Minor optimizations to various middlewares (pull requests ``#496`` and
  ``#571``).
- Use stdlib ``ssl`` module instead of ``OpenSSL`` for the builtin server
  (issue ``#434``). This means that OpenSSL contexts are not supported anymore,
  but instead ``ssl.SSLContext`` from the stdlib.
- Allow protocol-relative URLs when building external URLs.
- Fixed Atom syndication to print time zone offset for tz-aware datetime
  objects (pull request ``#254``).
- Improved reloader to track added files and to recover from broken
  sys.modules setups with syntax errors in packages.
- ``cache.RedisCache`` now supports arbitrary ``**kwargs`` for the redis
  object.
- ``werkzeug.test.Client`` now uses the original request method when resolving
  307 redirects (pull request ``#556``).
- ``werkzeug.datastructures.MIMEAccept`` now properly deals with mimetype
  parameters (pull request ``#205``).
- ``werkzeug.datastructures.Accept`` now handles a quality of ``0`` as
  intolerable, as per RFC 2616 (pull request ``#536``).
- ``werkzeug.urls.url_fix`` now properly encodes hostnames with ``idna``
  encoding (issue ``#559``). It also doesn't crash on malformed URLs anymore
  (issue ``#582``).
- ``werkzeug.routing.MapAdapter.match`` now recognizes the difference between
  the path ``/`` and an empty one (issue ``#360``).
- The interactive debugger now tries to decode non-ascii filenames (issue
  ``#469``).
- Increased default key size of generated SSL certificates to 1024 bits (issue
  ``#611``).
- Added support for specifying a ``Response`` subclass to use when calling
  :func:`~werkzeug.utils.redirect`\ .
- ``werkzeug.test.EnvironBuilder`` now doesn't use the request method anymore
  to guess the content type, and purely relies on the ``form``, ``files`` and
  ``input_stream`` properties (issue ``#620``).
- Added Symbian to the user agent platform list.
- Fixed make_conditional to respect automatically_set_content_length
- Unset ``Content-Length`` when writing to response.stream (issue ``#451``)
- ``wrappers.Request.method`` is now always uppercase, eliminating
  inconsistencies of the WSGI environment (issue ``647``).
- ``routing.Rule.empty`` now works correctly with subclasses of ``Rule`` (pull
  request ``#645``).
- Made map updating safe in light of concurrent updates.
- Allow multiple values for the same field for url building (issue ``#658``).

Version 0.9.7
-------------

(bugfix release, release date to be decided)

- Fix unicode problems in ``werkzeug.debug.tbtools``.
- Fix Python 3-compatibility problems in ``werkzeug.posixemulation``.
- Backport fix of fatal typo for ``ImmutableList`` (issue ``#492``).
- Make creation of the cache dir for ``FileSystemCache`` atomic (issue
  ``#468``).
- Use native strings for memcached keys to work with Python 3 client (issue
  ``#539``).
- Fix charset detection for ``werkzeug.debug.tbtools.Frame`` objects (issues
  ``#547`` and ``#532``).
- Fix ``AttributeError`` masking in ``werkzeug.utils.import_string`` (issue
  ``#182``).
- Explicitly shut down server (issue ``#519``).
- Fix timeouts greater than 2592000 being misinterpreted as UNIX timestamps in
  ``werkzeug.contrib.cache.MemcachedCache`` (issue ``#533``).
- Fix bug where ``werkzeug.exceptions.abort`` would raise an arbitrary subclass
  of the expected class (issue ``#422``).
- Fix broken ``jsrouting`` (due to removal of ``werkzeug.templates``)
- ``werkzeug.urls.url_fix`` now doesn't crash on malformed URLs anymore, but
  returns them unmodified. This is a cheap workaround for ``#582``, the proper
  fix is included in version 0.10.
- The repr of ``werkzeug.wrappers.Request`` doesn't crash on non-ASCII-values
  anymore (pull request ``#466``).
- Fix bug in ``cache.RedisCache`` when combined with ``redis.StrictRedis``
  object (pull request ``#583``).
- The ``qop`` parameter for ``WWW-Authenticate`` headers is now always quoted,
  as required by RFC 2617 (issue ``#633``).
- Fix bug in ``werkzeug.contrib.cache.SimpleCache`` with Python 3 where add/set
  may throw an exception when pruning old entries from the cache (pull request
  ``#651``).

Version 0.9.6
-------------

(bugfix release, released on June 7th 2014)

- Added a safe conversion for IRI to URI conversion and use that
  internally to work around issues with spec violations for
  protocols such as ``itms-service``.

Version 0.9.7
-------------

- Fixed uri_to_iri() not re-encoding hashes in query string parameters.

Version 0.9.5
-------------

(bugfix release, released on June 7th 2014)

- Forward charset argument from request objects to the environ
  builder.
- Fixed error handling for missing boundaries in multipart data.
- Fixed session creation on systems without ``os.urandom()``.
- Fixed pluses in dictionary keys not being properly URL encoded.
- Fixed a problem with deepcopy not working for multi dicts.
- Fixed a double quoting issue on redirects.
- Fixed a problem with unicode keys appearing in headers on 2.x.
- Fixed a bug with unicode strings in the test builder.
- Fixed a unicode bug on Python 3 in the WSGI profiler.
- Fixed an issue with the safe string compare function on
  Python 2.7.7 and Python 3.4.

Version 0.9.4
-------------

(bugfix release, released on August 26th 2013)

- Fixed an issue with Python 3.3 and an edge case in cookie parsing.
- Fixed decoding errors not handled properly through the WSGI
  decoding dance.
- Fixed URI to IRI conversion incorrectly decoding percent signs.

Version 0.9.3
-------------

(bugfix release, released on July 25th 2013)

- Restored behavior of the ``data`` descriptor of the request class to pre 0.9
  behavior.  This now also means that ``.data`` and ``.get_data()`` have
  different behavior.  New code should use ``.get_data()`` always.

  In addition to that there is now a flag for the ``.get_data()`` method that
  controls what should happen with form data parsing and the form parser will
  honor cached data.  This makes dealing with custom form data more consistent.

Version 0.9.2
-------------

(bugfix release, released on July 18th 2013)

- Added ``unsafe`` parameter to ``urls.url_quote``.
- Fixed an issue with ``urls.url_quote_plus`` not quoting
  `'+'` correctly.
- Ported remaining parts of :class:`~werkzeug.contrib.RedisCache` to
  Python 3.3.
- Ported remaining parts of :class:`~werkzeug.contrib.MemcachedCache` to
  Python 3.3
- Fixed a deprecation warning in the contrib atom module.
- Fixed a regression with setting of content types through the
  headers dictionary instead with the content type parameter.
- Use correct name for stdlib secure string comparison function.
- Fixed a wrong reference in the docstring of
  :func:`~werkzeug.local.release_local`.
- Fixed an `AttributeError` that sometimes occurred when accessing the
  :attr:`werkzeug.wrappers.BaseResponse.is_streamed` attribute.

Version 0.9.1
-------------

(bugfix release, released on June 14th 2013)

- Fixed an issue with integers no longer being accepted in certain
  parts of the routing system or URL quoting functions.
- Fixed an issue with `url_quote` not producing the right escape
  codes for single digit codepoints.
- Fixed an issue with :class:`~werkzeug.wsgi.SharedDataMiddleware` not
  reading the path correctly and breaking on etag generation in some
  cases.
- Properly handle `Expect: 100-continue` in the development server
  to resolve issues with curl.
- Automatically exhaust the input stream on request close.  This should
  fix issues where not touching request files results in a timeout.
- Fixed exhausting of streams not doing anything if a non-limited
  stream was passed into the multipart parser.
- Raised the buffer sizes for the multipart parser.

Version 0.9
-----------

Released on June 13nd 2013, codename Planierraupe.

- Added support for :meth:`~werkzeug.wsgi.LimitedStream.tell`
  on the limited stream.
- :class:`~werkzeug.datastructures.ETags` now is nonzero if it
  contains at least one etag of any kind, including weak ones.
- Added a workaround for a bug in the stdlib for SSL servers.
- Improved SSL interface of the devserver so that it can generate
  certificates easily and load them from files.
- Refactored test client to invoke the open method on the class
  for redirects.  This makes subclassing more powerful.
- ``wsgi.make_chunk_iter`` and ``make_line_iter`` now support processing
  of iterators and streams.
- URL generation by the routing system now no longer quotes
  ``+``.
- URL fixing now no longer quotes certain reserved characters.
- The :func:`werkzeug.security.generate_password_hash` and
  check functions now support any of the hashlib algorithms.
- `wsgi.get_current_url` is now ascii safe for browsers sending
  non-ascii data in query strings.
- improved parsing behavior for :func:`werkzeug.http.parse_options_header`
- added more operators to local proxies.
- added a hook to override the default converter in the routing
  system.
- The description field of HTTP exceptions is now always escaped.
  Use markup objects to disable that.
- Added number of proxy argument to the proxy fix to make it more
  secure out of the box on common proxy setups.  It will by default
  no longer trust the x-forwarded-for header as much as it did
  before.
- Added support for fragment handling in URI/IRI functions.
- Added custom class support for :func:`werkzeug.http.parse_dict_header`.
- Renamed `LighttpdCGIRootFix` to `CGIRootFix`.
- Always treat `+` as safe when fixing URLs as people love misusing them.
- Added support to profiling into directories in the contrib profiler.
- The escape function now by default escapes quotes.
- Changed repr of exceptions to be less magical.
- Simplified exception interface to no longer require environments
  to be passed to receive the response object.
- Added sentinel argument to IterIO objects.
- Added pbkdf2 support for the security module.
- Added a plain request type that disables all form parsing to only
  leave the stream behind.
- Removed support for deprecated `fix_headers`.
- Removed support for deprecated `header_list`.
- Removed support for deprecated parameter for `iter_encoded`.
- Removed support for deprecated non-silent usage of the limited
  stream object.
- Removed support for previous dummy `writable` parameter on
  the cached property.
- Added support for explicitly closing request objects to close
  associated resources.
- Conditional request handling or access to the data property on responses no
  longer ignores direct passthrough mode.
- Removed werkzeug.templates and werkzeug.contrib.kickstart.
- Changed host lookup logic for forwarded hosts to allow lists of
  hosts in which case only the first one is picked up.
- Added `wsgi.get_query_string`, `wsgi.get_path_info` and
  `wsgi.get_script_name` and made the `wsgi.pop_path_info` and
  `wsgi.peek_path_info` functions perform unicode decoding.  This
  was necessary to avoid having to expose the WSGI encoding dance
  on Python 3.
- Added `content_encoding` and `content_md5` to the request object's
  common request descriptor mixin.
- added `options` and `trace` to the test client.
- Overhauled the utilization of the input stream to be easier to use
  and better to extend.  The detection of content payload on the input
  side is now more compliant with HTTP by detecting off the content
  type header instead of the request method.  This also now means that
  the stream property on the request class is always available instead
  of just when the parsing fails.
- Added support for using :class:`werkzeug.wrappers.BaseResponse` in a with
  statement.
- Changed `get_app_iter` to fetch the response early so that it does not
  fail when wrapping a response iterable.  This makes filtering easier.
- Introduced `get_data` and `set_data` methods for responses.
- Introduced `get_data` for requests.
- Soft deprecated the `data` descriptors for request and response objects.
- Added `as_bytes` operations to some of the headers to simplify working
  with things like cookies.
- Made the debugger paste tracebacks into github's gist service as
  private pastes.

Version 0.8.4
-------------

(bugfix release, release date to be announced)

- Added a favicon to the debugger which fixes problem with
  state changes being triggered through a request to
  /favicon.ico in Google Chrome.  This should fix some
  problems with Flask and other frameworks that use
  context local objects on a stack with context preservation
  on errors.
- Fixed an issue with scrolling up in the debugger.
- Fixed an issue with debuggers running on a different URL
  than the URL root.
- Fixed a problem with proxies not forwarding some rarely
  used special methods properly.
- Added a workaround to prevent the XSS protection from Chrome
  breaking the debugger.
- Skip redis tests if redis is not running.
- Fixed a typo in the multipart parser that caused content-type
  to not be picked up properly.

Version 0.8.3
-------------

(bugfix release, released on February 5th 2012)

- Fixed another issue with ``wsgi.make_line_iter``
  where lines longer than the buffer size were not handled
  properly.
- Restore stdout after debug console finished executing so
  that the debugger can be used on GAE better.
- Fixed a bug with the redis cache for int subclasses
  (affects bool caching).
- Fixed an XSS problem with redirect targets coming from
  untrusted sources.
- Redis cache backend now supports password authentication.

Version 0.8.2
-------------

(bugfix release, released on December 16th 2011)

- Fixed a problem with request handling of the builtin server
  not responding to socket errors properly.
- The routing request redirect exception's code attribute is now
  used properly.
- Fixed a bug with shutdowns on Windows.
- Fixed a few unicode issues with non-ascii characters being
  hardcoded in URL rules.
- Fixed two property docstrings being assigned to fdel instead
  of ``__doc__``.
- Fixed an issue where CRLF line endings could be split into two
  by the line iter function, causing problems with multipart file
  uploads.

Version 0.8.1
-------------

(bugfix release, released on September 30th 2011)

- Fixed an issue with the memcache not working properly.
- Fixed an issue for Python 2.7.1 and higher that broke
  copying of multidicts with :func:`copy.copy`.
- Changed hashing methodology of immutable ordered multi dicts
  for a potential problem with alternative Python implementations.

Version 0.8
-----------

Released on September 29th 2011, codename Lötkolben

- Removed data structure specific KeyErrors for a general
  purpose :exc:`~werkzeug.exceptions.BadRequestKeyError`.
- Documented :meth:`werkzeug.wrappers.BaseRequest._load_form_data`.
- The routing system now also accepts strings instead of
  dictionaries for the `query_args` parameter since we're only
  passing them through for redirects.
- Werkzeug now automatically sets the content length immediately when
  the :attr:`~werkzeug.wrappers.BaseResponse.data` attribute is set
  for efficiency and simplicity reasons.
- The routing system will now normalize server names to lowercase.
- The routing system will no longer raise ValueErrors in case the
  configuration for the server name was incorrect.  This should make
  deployment much easier because you can ignore that factor now.
- Fixed a bug with parsing HTTP digest headers.  It rejected headers
  with missing nc and nonce params.
- Proxy fix now also updates wsgi.url_scheme based on X-Forwarded-Proto.
- Added support for key prefixes to the redis cache.
- Added the ability to suppress some auto corrections in the wrappers
  that are now controlled via `autocorrect_location_header` and
  `automatically_set_content_length` on the response objects.
- Werkzeug now uses a new method to check that the length of incoming
  data is complete and will raise IO errors by itself if the server
  fails to do so.
- ``wsgi.make_line_iter`` now requires a limit that is
  not higher than the length the stream can provide.
- Refactored form parsing into a form parser class that makes it possible
  to hook into individual parts of the parsing process for debugging and
  extending.
- For conditional responses the content length is no longer set when it
  is already there and added if missing.
- Immutable datastructures are hashable now.
- Headers datastructure no longer allows newlines in values to avoid
  header injection attacks.
- Made it possible through subclassing to select a different remote
  addr in the proxy fix.
- Added stream based URL decoding.  This reduces memory usage on large
  transmitted form data that is URL decoded since Werkzeug will no longer
  load all the unparsed data into memory.
- Memcache client now no longer uses the buggy cmemcache module and
  supports pylibmc.  GAE is not tried automatically and the dedicated
  class is no longer necessary.
- Redis cache now properly serializes data.
- Removed support for Python 2.4

Version 0.7.2
-------------

(bugfix release, released on September 30th 2011)

- Fixed a CSRF problem with the debugger.
- The debugger is now generating private pastes on lodgeit.
- If URL maps are now bound to environments the query arguments
  are properly decoded from it for redirects.

Version 0.7.1
-------------

(bugfix release, released on July 26th 2011)

- Fixed a problem with newer versions of IPython.
- Disabled pyinotify based reloader which does not work reliably.

Version 0.7
-----------

Released on July 24th 2011, codename Schraubschlüssel

- Add support for python-libmemcached to the Werkzeug cache abstraction
  layer.
- Improved :func:`url_decode` and :func:`url_encode` performance.
- Fixed an issue where the SharedDataMiddleware could cause an
  internal server error on weird paths when loading via pkg_resources.
- Fixed an URL generation bug that caused URLs to be invalid if a
  generated component contains a colon.
- :func:`werkzeug.import_string` now works with partially set up
  packages properly.
- Disabled automatic socket switching for IPv6 on the development
  server due to problems it caused.
- Werkzeug no longer overrides the Date header when creating a
  conditional HTTP response.
- The routing system provides a method to retrieve the matching
  methods for a given path.
- The routing system now accepts a parameter to change the encoding
  error behaviour.
- The local manager can now accept custom ident functions in the
  constructor that are forwarded to the wrapped local objects.
- url_unquote_plus now accepts unicode strings again.
- Fixed an issue with the filesystem session support's prune
  function and concurrent usage.
- Fixed a problem with external URL generation discarding the port.
- Added support for pylibmc to the Werkzeug cache abstraction layer.
- Fixed an issue with the new multipart parser that happened when
  a linebreak happened to be on the chunk limit.
- Cookies are now set properly if ports are in use.  A runtime error
  is raised if one tries to set a cookie for a domain without a dot.
- Fixed an issue with Template.from_file not working for file
  descriptors.
- Reloader can now use inotify to track reloads.  This requires the
  pyinotify library to be installed.
- Werkzeug debugger can now submit to custom lodgeit installations.
- redirect function's status code assertion now allows 201 to be used
  as redirection code.  While it's not a real redirect, it shares
  enough with redirects for the function to still be useful.
- Fixed securecookie for pypy.
- Fixed `ValueErrors` being raised on calls to `best_match` on
  `MIMEAccept` objects when invalid user data was supplied.
- Deprecated `werkzeug.contrib.kickstart` and `werkzeug.contrib.testtools`
- URL routing now can be passed the URL arguments to keep them for
  redirects.  In the future matching on URL arguments might also be
  possible.
- Header encoding changed from utf-8 to latin1 to support a port to
  Python 3.  Bytestrings passed to the object stay untouched which
  makes it possible to have utf-8 cookies.  This is a part where
  the Python 3 version will later change in that it will always
  operate on latin1 values.
- Fixed a bug in the form parser that caused the last character to
  be dropped off if certain values in multipart data are used.
- Multipart parser now looks at the part-individual content type
  header to override the global charset.
- Introduced mimetype and mimetype_params attribute for the file
  storage object.
- Changed FileStorage filename fallback logic to skip special filenames
  that Python uses for marking special files like stdin.
- Introduced more HTTP exception classes.
- `call_on_close` now can be used as a decorator.
- Support for redis as cache backend.
- Added `BaseRequest.scheme`.
- Support for the RFC 5789 PATCH method.
- New custom routing parser and better ordering.
- Removed support for `is_behind_proxy`.  Use a WSGI middleware
  instead that rewrites the `REMOTE_ADDR` according to your setup.
  Also see the :class:`werkzeug.contrib.fixers.ProxyFix` for
  a drop-in replacement.
- Added cookie forging support to the test client.
- Added support for host based matching in the routing system.
- Switched from the default 'ignore' to the better 'replace'
  unicode error handling mode.
- The builtin server now adds a function named 'werkzeug.server.shutdown'
  into the WSGI env to initiate a shutdown.  This currently only works
  in Python 2.6 and later.
- Headers are now assumed to be latin1 for better compatibility with
  Python 3 once we have support.
- Added :func:`werkzeug.security.safe_join`.
- Added `accept_json` property analogous to `accept_html` on the
  :class:`werkzeug.datastructures.MIMEAccept`.
- :func:`werkzeug.utils.import_string` now fails with much better
  error messages that pinpoint to the problem.
- Added support for parsing of the `If-Range` header
  (:func:`werkzeug.http.parse_if_range_header` and
  :class:`werkzeug.datastructures.IfRange`).
- Added support for parsing of the `Range` header
  (:func:`werkzeug.http.parse_range_header` and
  :class:`werkzeug.datastructures.Range`).
- Added support for parsing of the `Content-Range` header of responses
  and provided an accessor object for it
  (:func:`werkzeug.http.parse_content_range_header` and
  :class:`werkzeug.datastructures.ContentRange`).

Version 0.6.2
-------------

(bugfix release, released on April 23th 2010)

- renamed the attribute `implicit_seqence_conversion` attribute of the
  request object to `implicit_sequence_conversion`.

Version 0.6.1
-------------

(bugfix release, released on April 13th 2010)

- heavily improved local objects.  Should pick up standalone greenlet
  builds now and support proxies to free callables as well.  There is
  also a stacked local now that makes it possible to invoke the same
  application from within itself by pushing current request/response
  on top of the stack.
- routing build method will also build non-default method rules properly
  if no method is provided.
- added proper IPv6 support for the builtin server.
- windows specific filesystem session store fixes.
  (should now be more stable under high concurrency)
- fixed a `NameError` in the session system.
- fixed a bug with empty arguments in the werkzeug.script system.
- fixed a bug where log lines will be duplicated if an application uses
  :meth:`logging.basicConfig` (#499)
- added secure password hashing and checking functions.
- `HEAD` is now implicitly added as method in the routing system if
  `GET` is present.  Not doing that was considered a bug because often
  code assumed that this is the case and in web servers that do not
  normalize `HEAD` to `GET` this could break `HEAD` requests.
- the script support can start SSL servers now.

Version 0.6
-----------

Released on Feb 19th 2010, codename Hammer.

- removed pending deprecations
- sys.path is now printed from the testapp.
- fixed an RFC 2068 incompatibility with cookie value quoting.
- the :class:`FileStorage` now gives access to the multipart headers.
- `cached_property.writeable` has been deprecated.
- :meth:`MapAdapter.match` now accepts a `return_rule` keyword argument
  that returns the matched `Rule` instead of just the `endpoint`
- :meth:`routing.Map.bind_to_environ` raises a more correct error message
  now if the map was bound to an invalid WSGI environment.
- added support for SSL to the builtin development server.
- Response objects are no longer modified in place when they are evaluated
  as WSGI applications.  For backwards compatibility the `fix_headers`
  function is still called in case it was overridden.
  You should however change your application to use `get_wsgi_headers` if
  you need header modifications before responses are sent as the backwards
  compatibility support will go away in future versions.
- :func:`append_slash_redirect` no longer requires the QUERY_STRING to be
  in the WSGI environment.
- added :class:`~werkzeug.contrib.wrappers.DynamicCharsetResponseMixin`
- added :class:`~werkzeug.contrib.wrappers.DynamicCharsetRequestMixin`
- added :attr:`BaseRequest.url_charset`
- request and response objects have a default `__repr__` now.
- builtin data structures can be pickled now.
- the form data parser will now look at the filename instead the
  content type to figure out if it should treat the upload as regular
  form data or file upload.  This fixes a bug with Google Chrome.
- improved performance of ``make_line_iter`` and the multipart parser
  for binary uploads.
- fixed :attr:`~werkzeug.BaseResponse.is_streamed`
- fixed a path quoting bug in `EnvironBuilder` that caused PATH_INFO and
  SCRIPT_NAME to end up in the environ unquoted.
- :meth:`werkzeug.BaseResponse.freeze` now sets the content length.
- for unknown HTTP methods the request stream is now always limited
  instead of being empty.  This makes it easier to implement DAV
  and other protocols on top of Werkzeug.
- added :meth:`werkzeug.MIMEAccept.best_match`
- multi-value test-client posts from a standard dictionary are now
  supported.  Previously you had to use a multi dict.
- rule templates properly work with submounts, subdomains and
  other rule factories now.
- deprecated non-silent usage of the :class:`werkzeug.LimitedStream`.
- added support for IRI handling to many parts of Werkzeug.
- development server properly logs to the werkzeug logger now.
- added :func:`werkzeug.extract_path_info`
- fixed a querystring quoting bug in :func:`url_fix`
- added `fallback_mimetype` to :class:`werkzeug.SharedDataMiddleware`.
- deprecated :meth:`BaseResponse.iter_encoded`'s charset parameter.
- added :meth:`BaseResponse.make_sequence`,
  :attr:`BaseResponse.is_sequence` and
  :meth:`BaseResponse._ensure_sequence`.
- added better __repr__ of :class:`werkzeug.Map`
- `import_string` accepts unicode strings as well now.
- development server doesn't break on double slashes after the host name.
- better `__repr__` and `__str__` of
  :exc:`werkzeug.exceptions.HTTPException`
- test client works correctly with multiple cookies now.
- the :class:`werkzeug.routing.Map` now has a class attribute with
  the default converter mapping.  This helps subclasses to override
  the converters without passing them to the constructor.
- implemented :class:`OrderedMultiDict`
- improved the session support for more efficient session storing
  on the filesystem.  Also added support for listing of sessions
  currently stored in the filesystem session store.
- werkzeug no longer utilizes the Python time module for parsing
  which means that dates in a broader range can be parsed.
- the wrappers have no class attributes that make it possible to
  swap out the dict and list types it uses.
- werkzeug debugger should work on the appengine dev server now.
- the URL builder supports dropping of unexpected arguments now.
  Previously they were always appended to the URL as query string.
- profiler now writes to the correct stream.

Version 0.5.1
-------------
(bugfix release for 0.5, released on July 9th 2009)

- fixed boolean check of :class:`FileStorage`
- url routing system properly supports unicode URL rules now.
- file upload streams no longer have to provide a truncate()
  method.
- implemented :meth:`BaseRequest._form_parsing_failed`.
- fixed #394
- :meth:`ImmutableDict.copy`, :meth:`ImmutableMultiDict.copy` and
  :meth:`ImmutableTypeConversionDict.copy` return mutable shallow
  copies.
- fixed a bug with the `make_runserver` script action.
- :meth:`MultiDict.items` and :meth:`MutiDict.iteritems` now accept an
  argument to return a pair for each value of each key.
- the multipart parser works better with hand-crafted multipart
  requests now that have extra newlines added.  This fixes a bug
  with setuptools uploads not handled properly (#390)
- fixed some minor bugs in the atom feed generator.
- fixed a bug with client cookie header parsing being case sensitive.
- fixed a not-working deprecation warning.
- fixed package loading for :class:`SharedDataMiddleware`.
- fixed a bug in the secure cookie that made server-side expiration
  on servers with a local time that was not set to UTC impossible.
- fixed console of the interactive debugger.


Version 0.5
-----------

Released on April 24th, codename Schlagbohrer.

- requires Python 2.4 now
- fixed a bug in :class:`~contrib.IterIO`
- added :class:`MIMEAccept` and :class:`CharsetAccept` that work like the
  regular :class:`Accept` but have extra special normalization for mimetypes
  and charsets and extra convenience methods.
- switched the serving system from wsgiref to something homebrew.
- the :class:`Client` now supports cookies.
- added the :mod:`~werkzeug.contrib.fixers` module with various
  fixes for webserver bugs and hosting setup side-effects.
- added :mod:`werkzeug.contrib.wrappers`
- added :func:`is_hop_by_hop_header`
- added :func:`is_entity_header`
- added :func:`remove_hop_by_hop_headers`
- added :func:`pop_path_info`
- added :func:`peek_path_info`
- added :func:`wrap_file` and :class:`FileWrapper`
- moved `LimitedStream` from the contrib package into the regular
  werkzeug one and changed the default behavior to raise exceptions
  rather than stopping without warning.  The old class will stick in
  the module until 0.6.
- implemented experimental multipart parser that replaces the old CGI hack.
- added :func:`dump_options_header` and :func:`parse_options_header`
- added :func:`quote_header_value` and :func:`unquote_header_value`
- :func:`url_encode` and :func:`url_decode` now accept a separator
  argument to switch between `&` and `;` as pair separator.  The magic
  switch is no longer in place.
- all form data parsing functions as well as the :class:`BaseRequest`
  object have parameters (or attributes) to limit the number of
  incoming bytes (either totally or per field).
- added :class:`LanguageAccept`
- request objects are now enforced to be read only for all collections.
- added many new collection classes, refactored collections in general.
- test support was refactored, semi-undocumented `werkzeug.test.File`
  was replaced by :class:`werkzeug.FileStorage`.
- :class:`EnvironBuilder` was added and unifies the previous distinct
  :func:`create_environ`, :class:`Client` and
  :meth:`BaseRequest.from_values`.  They all work the same now which
  is less confusing.
- officially documented imports from the internal modules as undefined
  behavior.  These modules were never exposed as public interfaces.
- removed `FileStorage.__len__` which previously made the object
  falsy for browsers not sending the content length which all browsers
  do.
- :class:`SharedDataMiddleware` uses `wrap_file` now and has a
  configurable cache timeout.
- added :class:`CommonRequestDescriptorsMixin`
- added :attr:`CommonResponseDescriptorsMixin.mimetype_params`
- added :mod:`werkzeug.contrib.lint`
- added `passthrough_errors` to `run_simple`.
- added `secure_filename`
- added ``make_line_iter``
- :class:`MultiDict` copies now instead of revealing internal
  lists to the caller for `getlist` and iteration functions that
  return lists.
- added :attr:`follow_redirect` to the :func:`open` of :class:`Client`.
- added support for `extra_files` in
  :func:`~werkzeug.script.make_runserver`

Version 0.4.1
-------------

(Bugfix release, released on January 11th 2009)

- `werkzeug.contrib.cache.Memcached` accepts now objects that
  implement the memcache.Client interface as alternative to a list of
  strings with server addresses.
  There is also now a `GAEMemcachedCache` that connects to the Google
  appengine cache.
- explicitly convert secret keys to bytestrings now because Python
  2.6 no longer does that.
- `url_encode` and all interfaces that call it, support ordering of
  options now which however is disabled by default.
- the development server no longer resolves the addresses of clients.
- Fixed a typo in `werkzeug.test` that broke `File`.
- `Map.bind_to_environ` uses the `Host` header now if available.
- Fixed `BaseCache.get_dict` (#345)
- `werkzeug.test.Client` can now run the application buffered in which
  case the application is properly closed automatically.
- Fixed `Headers.set` (#354).  Caused header duplication before.
- Fixed `Headers.pop` (#349).  default parameter was not properly
  handled.
- Fixed UnboundLocalError in `create_environ` (#351)
- `Headers` is more compatible with wsgiref now.
- `Template.render` accepts multidicts now.
- dropped support for Python 2.3

Version 0.4
-----------

Released on November 23rd 2008, codename Schraubenzieher.

- `Client` supports an empty `data` argument now.
- fixed a bug in `Response.application` that made it impossible to use it
  as method decorator.
- the session system should work on appengine now
- the secure cookie works properly in load balanced environments with
  different cpu architectures now.
- `CacheControl.no_cache` and `CacheControl.private` behavior changed to
  reflect the possibilities of the HTTP RFC.  Setting these attributes to
  `None` or `True` now sets the value to "the empty value".
  More details in the documentation.
- fixed `werkzeug.contrib.atom.AtomFeed.__call__`. (#338)
- `BaseResponse.make_conditional` now always returns `self`.  Previously
  it didn't for post requests and such.
- fixed a bug in boolean attribute handling of `html` and `xhtml`.
- added graceful error handling to the debugger pastebin feature.
- added a more list like interface to `Headers` (slicing and indexing
  works now)
- fixed a bug with the `__setitem__` method of `Headers` that didn't
  properly remove all keys on replacing.
- added `remove_entity_headers` which removes all entity headers from
  a list of headers (or a `Headers` object)
- the responses now automatically call `remove_entity_headers` if the
  status code is 304.
- fixed a bug with `Href` query parameter handling.  Previously the last
  item of a call to `Href` was not handled properly if it was a dict.
- headers now support a `pop` operation to better work with environ
  properties.


Version 0.3.1
-------------

(bugfix release, released on June 24th 2008)

- fixed a security problem with `werkzeug.contrib.SecureCookie`.


Version 0.3
-----------

Released on June 14th 2008, codename EUR325CAT6.

- added support for redirecting in url routing.
- added `Authorization` and `AuthorizationMixin`
- added `WWWAuthenticate` and `WWWAuthenticateMixin`
- added `parse_list_header`
- added `parse_dict_header`
- added `parse_authorization_header`
- added `parse_www_authenticate_header`
- added `_get_current_object` method to `LocalProxy` objects
- added `parse_form_data`
- `MultiDict`, `CombinedMultiDict`, `Headers`, and `EnvironHeaders` raise
  special key errors now that are subclasses of `BadRequest` so if you
  don't catch them they give meaningful HTTP responses.
- added support for alternative encoding error handling and the new
  `HTTPUnicodeError` which (if not caught) behaves like a `BadRequest`.
- added `BadRequest.wrap`.
- added ETag support to the SharedDataMiddleware and added an option
  to disable caching.
- fixed `is_xhr` on the request objects.
- fixed error handling of the url adapter's `dispatch` method. (#318)
- fixed bug with `SharedDataMiddleware`.
- fixed `Accept.values`.
- `EnvironHeaders` contain content-type and content-length now
- `url_encode` treats lists and tuples in dicts passed to it as multiple
  values for the same key so that one doesn't have to pass a `MultiDict`
  to the function.
- added `validate_arguments`
- added `BaseRequest.application`
- improved Python 2.3 support
- `run_simple` accepts `use_debugger` and `use_evalex` parameters now,
  like the `make_runserver` factory function from the script module.
- the `environ_property` is now read-only by default
- it's now possible to initialize requests as "shallow" requests which
  causes runtime errors if the request object tries to consume the
  input stream.


Version 0.2
-----------

Released Feb 14th 2008, codename Faustkeil.

- Added `AnyConverter` to the routing system.
- Added `werkzeug.contrib.securecookie`
- Exceptions have a ``get_response()`` method that return a response object
- fixed the path ordering bug (#293), thanks Thomas Johansson
- `BaseReporterStream` is now part of the werkzeug contrib module.  From
  Werkzeug 0.3 onwards you will have to import it from there.
- added `DispatcherMiddleware`.
- `RequestRedirect` is now a subclass of `HTTPException` and uses a
  301 status code instead of 302.
- `url_encode` and `url_decode` can optionally treat keys as unicode strings
  now, too.
- `werkzeug.script` has a different caller format for boolean arguments now.
- renamed `lazy_property` to `cached_property`.
- added `import_string`.
- added is_* properties to request objects.
- added `empty()` method to routing rules.
- added `werkzeug.contrib.profiler`.
- added `extends` to `Headers`.
- added `dump_cookie` and `parse_cookie`.
- added `as_tuple` to the `Client`.
- added `werkzeug.contrib.testtools`.
- added `werkzeug.unescape`
- added `BaseResponse.freeze`
- added `werkzeug.contrib.atom`
- the HTTPExceptions accept an argument `description` now which overrides the
  default description.
- the `MapAdapter` has a default for path info now.  If you use
  `bind_to_environ` you don't have to pass the path later.
- the wsgiref subclass werkzeug uses for the dev server does not use direct
  sys.stderr logging any more but a logger called "werkzeug".
- implemented `Href`.
- implemented `find_modules`
- refactored request and response objects into base objects, mixins and
  full featured subclasses that implement all mixins.
- added simple user agent parser
- werkzeug's routing raises `MethodNotAllowed` now if it matches a
  rule but for a different method.
- many fixes and small improvements


Version 0.1
-----------

Released on Dec 9th 2007, codename Wictorinoxger.

- Initial release<|MERGE_RESOLUTION|>--- conflicted
+++ resolved
@@ -1,11 +1,11 @@
 .. currentmodule:: werkzeug
 
-<<<<<<< HEAD
 Version 3.2.0
 -------------
 
 Unreleased
-=======
+
+
 Version 3.1.4
 -------------
 
@@ -23,7 +23,6 @@
     source lines. :issue:`3044`
 -   `HTTPException.get_response` annotation and doc better conveys the
     distinction between WSGI and sans-IO responses. :issue:`3056`
->>>>>>> 042c4c5a
 
 
 Version 3.1.3
