.. currentmodule:: werkzeug

<<<<<<< HEAD
Version 3.1.0
-------------

Unreleased

-  Support Cookie CHIPS (Partitioned Cookies). :issue:`2797`

=======
Version 3.0.2
-------------

Released 2024-04-01

-   Ensure setting merge_slashes to False results in NotFound for
    repeated-slash requests against single slash routes. :issue:`2834`
-   Fix handling of TypeError in TypeConversionDict.get() to match
    ValueErrors. :issue:`2843`
-   Fix response_wrapper type check in test client. :issue:`2831`
-   Make the return type of ``MultiPartParser.parse`` more
    precise. :issue:`2840`
-   Raise an error if converter arguments cannot be
    parsed. :issue:`2822`
>>>>>>> d70dcea3

Version 3.0.1
-------------

Released 2023-10-24

-   Fix slow multipart parsing for large parts potentially enabling DoS
    attacks. :cwe:`CWE-407`

Version 3.0.0
-------------

Released 2023-09-30

-   Remove previously deprecated code. :pr:`2768`
-   Deprecate the ``__version__`` attribute. Use feature detection, or
    ``importlib.metadata.version("werkzeug")``, instead. :issue:`2770`
-   ``generate_password_hash`` uses scrypt by default. :issue:`2769`
-   Add the ``"werkzeug.profiler"`` item to the  WSGI ``environ`` dictionary
    passed to `ProfilerMiddleware`'s `filename_format` function. It contains
    the ``elapsed`` and ``time`` values for the profiled request. :issue:`2775`
-   Explicitly marked the PathConverter as non path isolating. :pr:`2784`


Version 2.3.8
-------------

Released 2023-11-08

-   Fix slow multipart parsing for large parts potentially enabling DoS
    attacks. :cwe:`CWE-407`


Version 2.3.7
-------------

Released 2023-08-14

-   Use ``flit_core`` instead of ``setuptools`` as build backend.
-   Fix parsing of multipart bodies. :issue:`2734`
-   Adjust index of last newline in data start. :issue:`2761`
-   Parsing ints from header values strips spacing first. :issue:`2734`
-   Fix empty file streaming when testing. :issue:`2740`
-   Clearer error message when URL rule does not start with slash. :pr:`2750`
-   ``Accept`` ``q`` value can be a float without a decimal part. :issue:`2751`


Version 2.3.6
-------------

Released 2023-06-08

-   ``FileStorage.content_length`` does not fail if the form data did not provide a
    value. :issue:`2726`


Version 2.3.5
-------------

Released 2023-06-07

-   Python 3.12 compatibility. :issue:`2704`
-   Fix handling of invalid base64 values in ``Authorization.from_header``. :issue:`2717`
-   The debugger escapes the exception message in the page title. :pr:`2719`
-   When binding ``routing.Map``, a long IDNA ``server_name`` with a port does not fail
    encoding. :issue:`2700`
-   ``iri_to_uri`` shows a deprecation warning instead of an error when passing bytes.
    :issue:`2708`
-   When parsing numbers in HTTP request headers such as ``Content-Length``, only ASCII
    digits are accepted rather than any format that Python's ``int`` and ``float``
    accept. :issue:`2716`


Version 2.3.4
-------------

Released 2023-05-08

-   ``Authorization.from_header`` and ``WWWAuthenticate.from_header`` detects tokens
    that end with base64 padding (``=``). :issue:`2685`
-   Remove usage of ``warnings.catch_warnings``. :issue:`2690`
-   Remove ``max_form_parts`` restriction from standard form data parsing and only use
    if for multipart content. :pr:`2694`
-   ``Response`` will avoid converting the ``Location`` header in some cases to preserve
    invalid URL schemes like ``itms-services``. :issue:`2691`


Version 2.3.3
-------------

Released 2023-05-01

-   Fix parsing of large multipart bodies. Remove invalid leading newline, and restore
    parsing speed. :issue:`2658, 2675`
-   The cookie ``Path`` attribute is set to ``/`` by default again, to prevent clients
    from falling back to RFC 6265's ``default-path`` behavior. :issue:`2672, 2679`


Version 2.3.2
-------------

Released 2023-04-28

-   Parse the cookie ``Expires`` attribute correctly in the test client. :issue:`2669`
-   ``max_content_length`` can only be enforced on streaming requests if the server
    sets ``wsgi.input_terminated``. :issue:`2668`


Version 2.3.1
-------------

Released 2023-04-27

-   Percent-encode plus (+) when building URLs and in test requests. :issue:`2657`
-   Cookie values don't quote characters defined in RFC 6265. :issue:`2659`
-   Include ``pyi`` files for ``datastructures`` type annotations. :issue:`2660`
-   ``Authorization`` and ``WWWAuthenticate`` objects can be compared for equality.
    :issue:`2665`


Version 2.3.0
-------------

Released 2023-04-25

-   Drop support for Python 3.7. :pr:`2648`
-   Remove previously deprecated code. :pr:`2592`
-   Passing bytes where strings are expected is deprecated, as well as the ``charset``
    and ``errors`` parameters in many places. Anywhere that was annotated, documented,
    or tested to accept bytes shows a warning. Removing this artifact of the transition
    from Python 2 to 3 removes a significant amount of overhead in instance checks and
    encoding cycles. In general, always work with UTF-8, the modern HTML, URL, and HTTP
    standards all strongly recommend this. :issue:`2602`
-   Deprecate the ``werkzeug.urls`` module, except for the ``uri_to_iri`` and
    ``iri_to_uri`` functions. Use the ``urllib.parse`` library instead. :issue:`2600`
-   Update which characters are considered safe when using percent encoding in URLs,
    based on the WhatWG URL Standard. :issue:`2601`
-   Update which characters are considered safe when using percent encoding for Unicode
    filenames in downloads. :issue:`2598`
-   Deprecate the ``safe_conversion`` parameter of ``iri_to_uri``. The ``Location``
    header is converted to IRI using the same process as everywhere else. :issue:`2609`
-   Deprecate ``werkzeug.wsgi.make_line_iter`` and ``make_chunk_iter``. :pr:`2613`
-   Use modern packaging metadata with ``pyproject.toml`` instead of ``setup.cfg``.
    :pr:`2574`
-   ``Request.get_json()`` will raise a ``415 Unsupported Media Type`` error if the
    ``Content-Type`` header is not ``application/json``, instead of a generic 400.
    :issue:`2550`
-   A URL converter's ``part_isolating`` defaults to ``False`` if its ``regex`` contains
    a ``/``. :issue:`2582`
-   A custom converter's regex can have capturing groups without breaking the router.
    :pr:`2596`
-   The reloader can pick up arguments to ``python`` like ``-X dev``, and does not
    require heuristics to determine how to reload the command. Only available
    on Python >= 3.10. :issue:`2589`
-   The Watchdog reloader ignores file opened events. Bump the minimum version of
    Watchdog to 2.3.0. :issue:`2603`
-   When using a Unix socket for the development server, the path can start with a dot.
    :issue:`2595`
-   Increase default work factor for PBKDF2 to 600,000 iterations. :issue:`2611`
-   ``parse_options_header`` is 2-3 times faster. It conforms to :rfc:`9110`, some
    invalid parts that were previously accepted are now ignored. :issue:`1628`
-   The ``is_filename`` parameter to ``unquote_header_value`` is deprecated. :pr:`2614`
-   Deprecate the ``extra_chars`` parameter and passing bytes to ``quote_header_value``,
    the ``allow_token`` parameter to ``dump_header``, and the ``cls`` parameter and
    passing bytes to ``parse_dict_header``. :pr:`2618`
-   Improve ``parse_accept_header`` implementation. Parse according to :rfc:`9110`.
    Discard items with invalid ``q`` values. :issue:`1623`
-   ``quote_header_value`` quotes the empty string. :pr:`2618`
-   ``dump_options_header`` skips ``None`` values rather than using a bare key.
    :pr:`2618`
-   ``dump_header`` and ``dump_options_header`` will not quote a value if the key ends
    with an asterisk ``*``.
-   ``parse_dict_header`` will decode values with charsets. :pr:`2618`
-   Refactor the ``Authorization`` and ``WWWAuthenticate`` header data structures.
    :issue:`1769`, :pr:`2619`

    -   Both classes have ``type``, ``parameters``, and ``token`` attributes. The
        ``token`` attribute supports auth schemes that use a single opaque token rather
        than ``key=value`` parameters, such as ``Bearer``.
    -   Neither class is a ``dict`` anymore, although they still implement getting,
        setting, and deleting ``auth[key]`` and ``auth.key`` syntax, as well as
        ``auth.get(key)`` and ``key in auth``.
    -   Both classes have a ``from_header`` class method. ``parse_authorization_header``
        and ``parse_www_authenticate_header`` are deprecated.
    -   The methods ``WWWAuthenticate.set_basic`` and ``set_digest`` are deprecated.
        Instead, an instance should be created and assigned to
        ``response.www_authenticate``.
    -   A list of instances can be assigned to ``response.www_authenticate`` to set
        multiple header values. However, accessing the property only returns the first
        instance.

-   Refactor ``parse_cookie`` and ``dump_cookie``. :pr:`2637`

    -   ``parse_cookie`` is up to 40% faster, ``dump_cookie`` is up to 60% faster.
    -   Passing bytes to ``parse_cookie`` and ``dump_cookie`` is deprecated. The
        ``dump_cookie`` ``charset`` parameter is deprecated.
    -   ``dump_cookie`` allows ``domain`` values that do not include a dot ``.``, and
        strips off a leading dot.
    -   ``dump_cookie`` does not set ``path="/"`` unnecessarily by default.

-   Refactor the test client cookie implementation. :issue:`1060, 1680`

    -   The ``cookie_jar`` attribute is deprecated. ``http.cookiejar`` is no longer used
        for storage.
    -   Domain and path matching is used when sending cookies in requests. The
        ``domain`` and ``path`` parameters default to ``localhost`` and ``/``.
    -   Added a ``get_cookie`` method to inspect cookies.
    -   Cookies have ``decoded_key`` and ``decoded_value`` attributes to match what the
        app sees rather than the encoded values a client would see.
    -   The first positional ``server_name`` parameter to ``set_cookie`` and
        ``delete_cookie`` is deprecated. Use the ``domain`` parameter instead.
    -   Other parameters to ``delete_cookie`` besides ``domain``, ``path``, and
        ``value`` are deprecated.

-   If ``request.max_content_length`` is set, it is checked immediately when accessing
    the stream, and while reading from the stream in general, rather than only during
    form parsing. :issue:`1513`
-   The development server, which must not be used in production, will exhaust the
    request stream up to 10GB or 1000 reads. This allows clients to see a 413 error if
    ``max_content_length`` is exceeded, instead of a "connection reset" failure.
    :pr:`2620`
-   The development server discards header keys that contain underscores ``_``, as they
    are ambiguous with dashes ``-`` in WSGI. :pr:`2622`
-   ``secure_filename`` looks for more Windows reserved file names. :pr:`2623`
-   Update type annotation for ``best_match`` to make ``default`` parameter clearer.
    :issue:`2625`
-   Multipart parser handles empty fields correctly. :issue:`2632`
-   The ``Map`` ``charset`` parameter and ``Request.url_charset`` property are
    deprecated. Percent encoding in URLs must always represent UTF-8 bytes. Invalid
    bytes are left percent encoded rather than replaced. :issue:`2602`
-   The ``Request.charset``, ``Request.encoding_errors``, ``Response.charset``, and
    ``Client.charset`` attributes are deprecated. Request and response data must always
    use UTF-8. :issue:`2602`
-   Header values that have charset information only allow ASCII, UTF-8, and ISO-8859-1.
    :pr:`2614, 2641`
-   Update type annotation for ``ProfilerMiddleware`` ``stream`` parameter.
    :issue:`2642`
-   Use postponed evaluation of annotations. :pr:`2644`
-   The development server escapes ASCII control characters in decoded URLs before
    logging the request to the terminal. :pr:`2652`
-   The ``FormDataParser`` ``parse_functions`` attribute and ``get_parse_func`` method,
    and the invalid ``application/x-url-encoded`` content type, are deprecated.
    :pr:`2653`
-   ``generate_password_hash`` supports scrypt. Plain hash methods are deprecated, only
    scrypt and pbkdf2 are supported. :issue:`2654`


Version 2.2.3
-------------

Released 2023-02-14

-   Ensure that URL rules using path converters will redirect with strict slashes when
    the trailing slash is missing. :issue:`2533`
-   Type signature for ``get_json`` specifies that return type is not optional when
    ``silent=False``. :issue:`2508`
-   ``parse_content_range_header`` returns ``None`` for a value like ``bytes */-1``
    where the length is invalid, instead of raising an ``AssertionError``. :issue:`2531`
-   Address remaining ``ResourceWarning`` related to the socket used by ``run_simple``.
    Remove ``prepare_socket``, which now happens when creating the server. :issue:`2421`
-   Update pre-existing headers for ``multipart/form-data`` requests with the test
    client. :issue:`2549`
-   Fix handling of header extended parameters such that they are no longer quoted.
    :issue:`2529`
-   ``LimitedStream.read`` works correctly when wrapping a stream that may not return
    the requested size in one ``read`` call. :issue:`2558`
-   A cookie header that starts with ``=`` is treated as an empty key and discarded,
    rather than stripping the leading ``==``.
-   Specify a maximum number of multipart parts, default 1000, after which a
    ``RequestEntityTooLarge`` exception is raised on parsing. This mitigates a DoS
    attack where a larger number of form/file parts would result in disproportionate
    resource use.



Version 2.2.2
-------------

Released 2022-08-08

-   Fix router to restore the 2.1 ``strict_slashes == False`` behaviour
    whereby leaf-requests match branch rules and vice
    versa. :pr:`2489`
-   Fix router to identify invalid rules rather than hang parsing them,
    and to correctly parse ``/`` within converter arguments. :pr:`2489`
-   Update subpackage imports in :mod:`werkzeug.routing` to use the
    ``import as`` syntax for explicitly re-exporting public attributes.
    :pr:`2493`
-   Parsing of some invalid header characters is more robust. :pr:`2494`
-   When starting the development server, a warning not to use it in a
    production deployment is always shown. :issue:`2480`
-   ``LocalProxy.__wrapped__`` is always set to the wrapped object when
    the proxy is unbound, fixing an issue in doctest that would cause it
    to fail. :issue:`2485`
-   Address one ``ResourceWarning`` related to the socket used by
    ``run_simple``. :issue:`2421`



Version 2.2.1
-------------

Released 2022-07-27

-   Fix router so that ``/path/`` will match a rule ``/path`` if strict
    slashes mode is disabled for the rule. :issue:`2467`
-   Fix router so that partial part matches are not allowed
    i.e. ``/2df`` does not match ``/<int>``. :pr:`2470`
-   Fix router static part weighting, so that simpler routes are matched
    before more complex ones. :issue:`2471`
-   Restore ``ValidationError`` to be importable from
    ``werkzeug.routing``. :issue:`2465`


Version 2.2.0
-------------

Released 2022-07-23

-   Deprecated ``get_script_name``, ``get_query_string``,
    ``peek_path_info``, ``pop_path_info``, and
    ``extract_path_info``. :pr:`2461`
-   Remove previously deprecated code. :pr:`2461`
-   Add MarkupSafe as a dependency and use it to escape values when
    rendering HTML. :issue:`2419`
-   Added the ``werkzeug.debug.preserve_context`` mechanism for
    restoring context-local data for a request when running code in the
    debug console. :pr:`2439`
-   Fix compatibility with Python 3.11 by ensuring that ``end_lineno``
    and ``end_col_offset`` are present on AST nodes. :issue:`2425`
-   Add a new faster URL matching router based on a state machine. If a custom converter
    needs to match a ``/`` it must set the class variable ``part_isolating = False``.
    :pr:`2433`
-   Fix branch leaf path masking branch paths when strict-slashes is
    disabled. :issue:`1074`
-   Names within options headers are always converted to lowercase. This
    matches :rfc:`6266` that the case is not relevant. :issue:`2442`
-   ``AnyConverter`` validates the value passed for it when building
    URLs. :issue:`2388`
-   The debugger shows enhanced error locations in tracebacks in Python
    3.11. :issue:`2407`
-   Added Sans-IO ``is_resource_modified`` and ``parse_cookie`` functions
    based on WSGI versions. :issue:`2408`
-   Added Sans-IO ``get_content_length`` function. :pr:`2415`
-   Don't assume a mimetype for test responses. :issue:`2450`
-   Type checking ``FileStorage`` accepts ``os.PathLike``. :pr:`2418`


Version 2.1.2
-------------

Released 2022-04-28

-   The development server does not set ``Transfer-Encoding: chunked``
    for 1xx, 204, 304, and HEAD responses. :issue:`2375`
-   Response HTML for exceptions and redirects starts with
    ``<!doctype html>`` and ``<html lang=en>``. :issue:`2390`
-   Fix ability to set some ``cache_control`` attributes to ``False``.
    :issue:`2379`
-   Disable ``keep-alive`` connections in the development server, which
    are not supported sufficiently by Python's ``http.server``.
    :issue:`2397`


Version 2.1.1
-------------

Released 2022-04-01

-   ``ResponseCacheControl.s_maxage`` converts its value to an int, like
    ``max_age``. :issue:`2364`


Version 2.1.0
-------------

Released 2022-03-28

-   Drop support for Python 3.6. :pr:`2277`
-   Using gevent or eventlet requires greenlet>=1.0 or PyPy>=7.3.7.
    ``werkzeug.locals`` and ``contextvars`` will not work correctly with
    older versions. :pr:`2278`
-   Remove previously deprecated code. :pr:`2276`

    -   Remove the non-standard ``shutdown`` function from the WSGI
        environ when running the development server. See the docs for
        alternatives.
    -   Request and response mixins have all been merged into the
        ``Request`` and ``Response`` classes.
    -   The user agent parser and the ``useragents`` module is removed.
        The ``user_agent`` module provides an interface that can be
        subclassed to add a parser, such as ua-parser. By default it
        only stores the whole string.
    -   The test client returns ``TestResponse`` instances and can no
        longer be treated as a tuple. All data is available as
        properties on the response.
    -   Remove ``locals.get_ident`` and related thread-local code from
        ``locals``, it no longer makes sense when moving to a
        contextvars-based implementation.
    -   Remove the ``python -m werkzeug.serving`` CLI.
    -   The ``has_key`` method on some mapping datastructures; use
        ``key in data`` instead.
    -   ``Request.disable_data_descriptor`` is removed, pass
        ``shallow=True`` instead.
    -   Remove the ``no_etag`` parameter from ``Response.freeze()``.
    -   Remove the ``HTTPException.wrap`` class method.
    -   Remove the ``cookie_date`` function. Use ``http_date`` instead.
    -   Remove the ``pbkdf2_hex``, ``pbkdf2_bin``, and ``safe_str_cmp``
        functions. Use equivalents in ``hashlib`` and ``hmac`` modules
        instead.
    -   Remove the ``Href`` class.
    -   Remove the ``HTMLBuilder`` class.
    -   Remove the ``invalidate_cached_property`` function. Use
        ``del obj.attr`` instead.
    -   Remove ``bind_arguments`` and ``validate_arguments``. Use
        :meth:`Signature.bind` and :func:`inspect.signature` instead.
    -   Remove ``detect_utf_encoding``, it's built-in to ``json.loads``.
    -   Remove ``format_string``, use :class:`string.Template` instead.
    -   Remove ``escape`` and ``unescape``. Use MarkupSafe instead.

-   The ``multiple`` parameter of ``parse_options_header`` is
    deprecated. :pr:`2357`
-   Rely on :pep:`538` and :pep:`540` to handle decoding file names
    with the correct filesystem encoding. The ``filesystem`` module is
    removed. :issue:`1760`
-   Default values passed to ``Headers`` are validated the same way
    values added later are. :issue:`1608`
-   Setting ``CacheControl`` int properties, such as ``max_age``, will
    convert the value to an int. :issue:`2230`
-   Always use ``socket.fromfd`` when restarting the dev server.
    :pr:`2287`
-   When passing a dict of URL values to ``Map.build``, list values do
    not filter out ``None`` or collapse to a single value. Passing a
    ``MultiDict`` does collapse single items. This undoes a previous
    change that made it difficult to pass a list, or ``None`` values in
    a list, to custom URL converters. :issue:`2249`
-   ``run_simple`` shows instructions for dealing with "address already
    in use" errors, including extra instructions for macOS. :pr:`2321`
-   Extend list of characters considered always safe in URLs based on
    :rfc:`3986`. :issue:`2319`
-   Optimize the stat reloader to avoid watching unnecessary files in
    more cases. The watchdog reloader is still recommended for
    performance and accuracy. :issue:`2141`
-   The development server uses ``Transfer-Encoding: chunked`` for
    streaming responses when it is configured for HTTP/1.1.
    :issue:`2090, 1327`, :pr:`2091`
-   The development server uses HTTP/1.1, which enables keep-alive
    connections and chunked streaming responses, when ``threaded`` or
    ``processes`` is enabled. :pr:`2323`
-   ``cached_property`` works for classes with ``__slots__`` if a
    corresponding ``_cache_{name}`` slot is added. :pr:`2332`
-   Refactor the debugger traceback formatter to use Python's built-in
    ``traceback`` module as much as possible. :issue:`1753`
-   The ``TestResponse.text`` property is a shortcut for
    ``r.get_data(as_text=True)``, for convenient testing against text
    instead of bytes. :pr:`2337`
-   ``safe_join`` ensures that the path remains relative if the trusted
    directory is the empty string. :pr:`2349`
-   Percent-encoded newlines (``%0a``), which are decoded by WSGI
    servers, are considered when routing instead of terminating the
    match early. :pr:`2350`
-   The test client doesn't set duplicate headers for ``CONTENT_LENGTH``
    and ``CONTENT_TYPE``. :pr:`2348`
-   ``append_slash_redirect`` handles ``PATH_INFO`` with internal
    slashes. :issue:`1972`, :pr:`2338`
-   The default status code for ``append_slash_redirect`` is 308 instead
    of 301. This preserves the request body, and matches a previous
    change to ``strict_slashes`` in routing. :issue:`2351`
-   Fix ``ValueError: I/O operation on closed file.`` with the test
    client when following more than one redirect. :issue:`2353`
-   ``Response.autocorrect_location_header`` is disabled by default.
    The ``Location`` header URL will remain relative, and exclude the
    scheme and domain, by default. :issue:`2352`
-   ``Request.get_json()`` will raise a 400 ``BadRequest`` error if the
    ``Content-Type`` header is not ``application/json``. This makes a
    very common source of confusion more visible. :issue:`2339`


Version 2.0.3
-------------

Released 2022-02-07

-   ``ProxyFix`` supports IPv6 addresses. :issue:`2262`
-   Type annotation for ``Response.make_conditional``,
    ``HTTPException.get_response``, and ``Map.bind_to_environ`` accepts
    ``Request`` in addition to ``WSGIEnvironment`` for the first
    parameter. :pr:`2290`
-   Fix type annotation for ``Request.user_agent_class``. :issue:`2273`
-   Accessing ``LocalProxy.__class__`` and ``__doc__`` on an unbound
    proxy returns the fallback value instead of a method object.
    :issue:`2188`
-   Redirects with the test client set ``RAW_URI`` and ``REQUEST_URI``
    correctly. :issue:`2151`


Version 2.0.2
-------------

Released 2021-10-05

-   Handle multiple tokens in ``Connection`` header when routing
    WebSocket requests. :issue:`2131`
-   Set the debugger pin cookie secure flag when on https. :pr:`2150`
-   Fix type annotation for ``MultiDict.update`` to accept iterable
    values :pr:`2142`
-   Prevent double encoding of redirect URL when ``merge_slash=True``
    for ``Rule.match``. :issue:`2157`
-   ``CombinedMultiDict.to_dict`` with ``flat=False`` considers all
    component dicts when building value lists. :issue:`2189`
-   ``send_file`` only sets a detected ``Content-Encoding`` if
    ``as_attachment`` is disabled to avoid browsers saving
    decompressed ``.tar.gz`` files. :issue:`2149`
-   Fix type annotations for ``TypeConversionDict.get`` to not return an
    ``Optional`` value if both ``default`` and ``type`` are not
    ``None``. :issue:`2169`
-   Fix type annotation for routing rule factories to accept
    ``Iterable[RuleFactory]`` instead of ``Iterable[Rule]`` for the
    ``rules`` parameter. :issue:`2183`
-   Add missing type annotation for ``FileStorage.__getattr__``
    :issue:`2155`
-   The debugger pin cookie is set with ``SameSite`` set to ``Strict``
    instead of ``None`` to be compatible with modern browser security.
    :issue:`2156`
-   Type annotations use ``IO[bytes]`` and ``IO[str]`` instead of
    ``BinaryIO`` and ``TextIO`` for wider type compatibility.
    :issue:`2130`
-   Ad-hoc TLS certs are generated with SAN matching CN. :issue:`2158`
-   Fix memory usage for locals when using Python 3.6 or pre 0.4.17
    greenlet versions. :pr:`2212`
-   Fix type annotation in ``CallbackDict``, because it is not
    utilizing a bound TypeVar. :issue:`2235`
-   Fix setting CSP header options on the response. :pr:`2237`
-   Fix an issue with with the interactive debugger where lines would
    not expand on click for very long tracebacks. :pr:`2239`
-   The interactive debugger handles displaying an exception that does
    not have a traceback, such as from ``ProcessPoolExecutor``.
    :issue:`2217`


Version 2.0.1
-------------

Released 2021-05-17

-   Fix type annotation for ``send_file`` ``max_age`` callable. Don't
    pass ``pathlib.Path`` to ``max_age``. :issue:`2119`
-   Mark top-level names as exported so type checking understands
    imports in user projects. :issue:`2122`
-   Fix some types that weren't available in Python 3.6.0. :issue:`2123`
-   ``cached_property`` is generic over its return type, properties
    decorated with it report the correct type. :issue:`2113`
-   Fix multipart parsing bug when boundary contains special regex
    characters. :issue:`2125`
-   Type checking understands that calling ``headers.get`` with a string
    default will always return a string. :issue:`2128`
-   If ``HTTPException.description`` is not a string,
    ``get_description`` will convert it to a string. :issue:`2115`


Version 2.0.0
-------------

Released 2021-05-11

-   Drop support for Python 2 and 3.5. :pr:`1693`
-   Deprecate :func:`utils.format_string`, use :class:`string.Template`
    instead. :issue:`1756`
-   Deprecate :func:`utils.bind_arguments` and
    :func:`utils.validate_arguments`, use :meth:`Signature.bind` and
    :func:`inspect.signature` instead. :issue:`1757`
-   Deprecate :class:`utils.HTMLBuilder`. :issue:`1761`
-   Deprecate :func:`utils.escape` and :func:`utils.unescape`, use
    MarkupSafe instead. :issue:`1758`
-   Deprecate the undocumented ``python -m werkzeug.serving`` CLI.
    :issue:`1834`
-   Deprecate the ``environ["werkzeug.server.shutdown"]`` function
    that is available when running the development server. :issue:`1752`
-   Deprecate the ``useragents`` module and the built-in user agent
    parser. Use a dedicated parser library instead by subclassing
    ``user_agent.UserAgent`` and setting ``Request.user_agent_class``.
    :issue:`2078`
-   Remove the unused, internal ``posixemulation`` module. :issue:`1759`
-   All ``datetime`` values are timezone-aware with
    ``tzinfo=timezone.utc``. This applies to anything using
    ``http.parse_date``: ``Request.date``, ``.if_modified_since``,
    ``.if_unmodified_since``; ``Response.date``, ``.expires``,
    ``.last_modified``, ``.retry_after``; ``parse_if_range_header``, and
    ``IfRange.date``. When comparing values, the other values must also
    be aware, or these values must be made naive. When passing
    parameters or setting attributes, naive values are still assumed to
    be in UTC. :pr:`2040`
-   Merge all request and response wrapper mixin code into single
    ``Request`` and ``Response`` classes. Using the mixin classes is no
    longer necessary and will show a deprecation warning. Checking
    ``isinstance`` or ``issubclass`` against ``BaseRequest`` and
    ``BaseResponse`` will show a deprecation warning and check against
    ``Request`` or ``Response`` instead. :issue:`1963`
-   JSON support no longer uses simplejson if it's installed. To use
    another JSON module, override ``Request.json_module`` and
    ``Response.json_module``. :pr:`1766`
-   ``Response.get_json()`` no longer caches the result, and the
    ``cache`` parameter is removed. :issue:`1698`
-   ``Response.freeze()`` generates an ``ETag`` header if one is not
    set. The ``no_etag`` parameter (which usually wasn't visible
    anyway) is no longer used. :issue:`1963`
-   Add a ``url_scheme`` argument to :meth:`~routing.MapAdapter.build`
    to override the bound scheme. :pr:`1721`
-   Passing an empty list as a query string parameter to ``build()``
    won't append an unnecessary ``?``. Also drop any number of ``None``
    items in a list. :issue:`1992`
-   When passing a ``Headers`` object to a test client method or
    ``EnvironBuilder``, multiple values for a key are joined into one
    comma separated value. This matches the HTTP spec on multi-value
    headers. :issue:`1655`
-   Setting ``Response.status`` and ``status_code`` uses identical
    parsing and error checking. :issue:`1658`, :pr:`1728`
-   ``MethodNotAllowed`` and ``RequestedRangeNotSatisfiable`` take a
    ``response`` kwarg, consistent with other HTTP errors. :pr:`1748`
-   The response generated by :exc:`~exceptions.Unauthorized` produces
    one ``WWW-Authenticate`` header per value in ``www_authenticate``,
    rather than joining them into a single value, to improve
    interoperability with browsers and other clients. :pr:`1755`
-   If ``parse_authorization_header`` can't decode the header value, it
    returns ``None`` instead of raising a ``UnicodeDecodeError``.
    :issue:`1816`
-   The debugger no longer uses jQuery. :issue:`1807`
-   The test client includes the query string in ``REQUEST_URI`` and
    ``RAW_URI``. :issue:`1781`
-   Switch the parameter order of ``default_stream_factory`` to match
    the order used when calling it. :pr:`1085`
-   Add ``send_file`` function to generate a response that serves a
    file. Adapted from Flask's implementation. :issue:`265`, :pr:`1850`
-   Add ``send_from_directory`` function to safely serve an untrusted
    path within a trusted directory. Adapted from Flask's
    implementation. :issue:`1880`
-   ``send_file`` takes ``download_name``, which is passed even if
    ``as_attachment=False`` by using ``Content-Disposition: inline``.
    ``download_name`` replaces Flask's ``attachment_filename``.
    :issue:`1869`
-   ``send_file`` sets ``conditional=True`` and ``max_age=None`` by
    default. ``Cache-Control`` is set to ``no-cache`` if ``max_age`` is
    not set, otherwise ``public``. This tells browsers to validate
    conditional requests instead of using a timed cache.
    ``max_age=None`` replaces Flask's ``cache_timeout=43200``.
    :issue:`1882`
-   ``send_file`` can be called with ``etag="string"`` to set a custom
    ETag instead of generating one. ``etag`` replaces Flask's
    ``add_etags``. :issue:`1868`
-   ``send_file`` sets the ``Content-Encoding`` header if an encoding is
    returned when guessing ``mimetype`` from ``download_name``.
    :pr:`3896`
-   Update the defaults used by ``generate_password_hash``. Increase
    PBKDF2 iterations to 260000 from 150000. Increase salt length to 16
    from 8. Use ``secrets`` module to generate salt. :pr:`1935`
-   The reloader doesn't crash if ``sys.stdin`` is somehow ``None``.
    :pr:`1915`
-   Add arguments to ``delete_cookie`` to match ``set_cookie`` and the
    attributes modern browsers expect. :pr:`1889`
-   ``utils.cookie_date`` is deprecated, use ``utils.http_date``
    instead. The value for ``Set-Cookie expires`` is no longer "-"
    delimited. :pr:`2040`
-   Use ``request.headers`` instead of ``request.environ`` to look up
    header attributes. :pr:`1808`
-   The test ``Client`` request methods (``client.get``, etc.) always
    return an instance of ``TestResponse``. In addition to the normal
    behavior of ``Response``, this class provides ``request`` with the
    request that produced the response, and ``history`` to track
    intermediate responses when ``follow_redirects`` is used.
    :issue:`763, 1894`
-   The test ``Client`` request methods takes an ``auth`` parameter to
    add an ``Authorization`` header. It can be an ``Authorization``
    object or a ``(username, password)`` tuple for ``Basic`` auth.
    :pr:`1809`
-   Calling ``response.close()`` on a response from the test ``Client``
    will close the request input stream. This matches file behavior
    and can prevent a ``ResourceWarning`` in some cases. :issue:`1785`
-   ``EnvironBuilder.from_environ`` decodes values encoded for WSGI, to
    avoid double encoding the new values. :pr:`1959`
-   The default stat reloader will watch Python files under
    non-system/virtualenv ``sys.path`` entries, which should contain
    most user code. It will also watch all Python files under
    directories given in ``extra_files``. :pr:`1945`
-   The reloader ignores ``__pycache__`` directories again. :pr:`1945`
-   ``run_simple`` takes ``exclude_patterns`` a list of ``fnmatch``
    patterns that will not be scanned by the reloader. :issue:`1333`
-   Cookie names are no longer unquoted. This was against :rfc:`6265`
    and potentially allowed setting ``__Secure`` prefixed cookies.
    :pr:`1965`
-   Fix some word matches for user agent platform when the word can be a
    substring. :issue:`1923`
-   The development server logs ignored SSL errors. :pr:`1967`
-   Temporary files for form data are opened in ``rb+`` instead of
    ``wb+`` mode for better compatibility with some libraries.
    :issue:`1961`
-   Use SHA-1 instead of MD5 for generating ETags and the debugger pin,
    and in some tests. MD5 is not available in some environments, such
    as FIPS 140. This may invalidate some caches since the ETag will be
    different. :issue:`1897`
-   Add ``Cross-Origin-Opener-Policy`` and
    ``Cross-Origin-Embedder-Policy`` response header properties.
    :pr:`2008`
-   ``run_simple`` tries to show a valid IP address when binding to all
    addresses, instead of ``0.0.0.0`` or ``::``. It also warns about not
    running the development server in production in this case.
    :issue:`1964`
-   Colors in the development server log are displayed if Colorama is
    installed on Windows. For all platforms, style support no longer
    requires Click. :issue:`1832`
-   A range request for an empty file (or other data with length 0) will
    return a 200 response with the empty file instead of a 416 error.
    :issue:`1937`
-   New sans-IO base classes for ``Request`` and ``Response`` have been
    extracted to contain all the behavior that is not WSGI or IO
    dependent. These are not a public API, they are part of an ongoing
    refactor to let ASGI frameworks use Werkzeug. :pr:`2005`
-   Parsing ``multipart/form-data`` has been refactored to use sans-io
    patterns. This should also make parsing forms with large binary file
    uploads significantly faster. :issue:`1788, 875`
-   ``LocalProxy`` matches the current Python data model special
    methods, including all r-ops, in-place ops, and async. ``__class__``
    is proxied, so the proxy will look like the object in more cases,
    including ``isinstance``. Use ``issubclass(type(obj), LocalProxy)``
    to check if an object is actually a proxy. :issue:`1754`
-   ``Local`` uses ``ContextVar`` on Python 3.7+ instead of
    ``threading.local``. :pr:`1778`
-   ``request.values`` does not include ``form`` for GET requests (even
    though GET bodies are undefined). This prevents bad caching proxies
    from caching form data instead of query strings. :pr:`2037`
-   The development server adds the underlying socket to ``environ`` as
    ``werkzeug.socket``. This is non-standard and specific to the dev
    server, other servers may expose this under their own key. It is
    useful for handling a WebSocket upgrade request. :issue:`2052`
-   URL matching assumes ``websocket=True`` mode for WebSocket upgrade
    requests. :issue:`2052`
-   Updated ``UserAgentParser`` to handle more cases. :issue:`1971`
-   ``werzeug.DechunkedInput.readinto`` will not read beyond the size of
    the buffer. :issue:`2021`
-   Fix connection reset when exceeding max content size. :pr:`2051`
-   ``pbkdf2_hex``, ``pbkdf2_bin``, and ``safe_str_cmp`` are deprecated.
    ``hashlib`` and ``hmac`` provide equivalents. :pr:`2083`
-   ``invalidate_cached_property`` is deprecated. Use ``del obj.name``
    instead. :pr:`2084`
-   ``Href`` is deprecated. Use ``werkzeug.routing`` instead.
    :pr:`2085`
-   ``Request.disable_data_descriptor`` is deprecated. Create the
    request with ``shallow=True`` instead. :pr:`2085`
-   ``HTTPException.wrap`` is deprecated. Create a subclass manually
    instead. :pr:`2085`


Version 1.0.1
-------------

Released 2020-03-31

-   Make the argument to ``RequestRedirect.get_response`` optional.
    :issue:`1718`
-   Only allow a single access control allow origin value. :pr:`1723`
-   Fix crash when trying to parse a non-existent Content Security
    Policy header. :pr:`1731`
-   ``http_date`` zero fills years < 1000 to always output four digits.
    :issue:`1739`
-   Fix missing local variables in interactive debugger console.
    :issue:`1746`
-   Fix passing file-like objects like ``io.BytesIO`` to
    ``FileStorage.save``. :issue:`1733`


Version 1.0.0
-------------

Released 2020-02-06

-   Drop support for Python 3.4. (:issue:`1478`)
-   Remove code that issued deprecation warnings in version 0.15.
    (:issue:`1477`)
-   Remove most top-level attributes provided by the ``werkzeug``
    module in favor of direct imports. For example, instead of
    ``import werkzeug; werkzeug.url_quote``, do
    ``from werkzeug.urls import url_quote``. Install version 0.16 first
    to see deprecation warnings while upgrading. :issue:`2`, :pr:`1640`
-   Added ``utils.invalidate_cached_property()`` to invalidate cached
    properties. (:pr:`1474`)
-   Directive keys for the ``Set-Cookie`` response header are not
    ignored when parsing the ``Cookie`` request header. This allows
    cookies with names such as "expires" and "version". (:issue:`1495`)
-   Request cookies are parsed into a ``MultiDict`` to capture all
    values for cookies with the same key. ``cookies[key]`` returns the
    first value rather than the last. Use ``cookies.getlist(key)`` to
    get all values. ``parse_cookie`` also defaults to a ``MultiDict``.
    :issue:`1562`, :pr:`1458`
-   Add ``charset=utf-8`` to an HTTP exception response's
    ``CONTENT_TYPE`` header. (:pr:`1526`)
-   The interactive debugger handles outer variables in nested scopes
    such as lambdas and comprehensions. :issue:`913`, :issue:`1037`,
    :pr:`1532`
-   The user agent for Opera 60 on Mac is correctly reported as
    "opera" instead of "chrome". :issue:`1556`
-   The platform for Crosswalk on Android is correctly reported as
    "android" instead of "chromeos". (:pr:`1572`)
-   Issue a warning when the current server name does not match the
    configured server name. :issue:`760`
-   A configured server name with the default port for a scheme will
    match the current server name without the port if the current scheme
    matches. :pr:`1584`
-   :exc:`~exceptions.InternalServerError` has a ``original_exception``
    attribute that frameworks can use to track the original cause of the
    error. :pr:`1590`
-   Headers are tested for equality independent of the header key case,
    such that ``X-Foo`` is the same as ``x-foo``. :pr:`1605`
-   :meth:`http.dump_cookie` accepts ``'None'`` as a value for
    ``samesite``. :issue:`1549`
-   :meth:`~test.Client.set_cookie` accepts a ``samesite`` argument.
    :pr:`1705`
-   Support the Content Security Policy header through the
    `Response.content_security_policy` data structure. :pr:`1617`
-   ``LanguageAccept`` will fall back to matching "en" for "en-US" or
    "en-US" for "en" to better support clients or translations that
    only match at the primary language tag. :issue:`450`, :pr:`1507`
-   ``MIMEAccept`` uses MIME parameters for specificity when matching.
    :issue:`458`, :pr:`1574`
-   If the development server is started with an ``SSLContext``
    configured to verify client certificates, the certificate in PEM
    format will be available as ``environ["SSL_CLIENT_CERT"]``.
    :pr:`1469`
-   ``is_resource_modified`` will run for methods other than ``GET`` and
    ``HEAD``, rather than always returning ``False``. :issue:`409`
-   ``SharedDataMiddleware`` returns 404 rather than 500 when trying to
    access a directory instead of a file with the package loader. The
    dependency on setuptools and pkg_resources is removed.
    :issue:`1599`
-   Add a ``response.cache_control.immutable`` flag. Keep in mind that
    browser support for this ``Cache-Control`` header option is still
    experimental and may not be implemented. :issue:`1185`
-   Optional request log highlighting with the development server is
    handled by Click instead of termcolor. :issue:`1235`
-   Optional ad-hoc TLS support for the development server is handled
    by cryptography instead of pyOpenSSL. :pr:`1555`
-   ``FileStorage.save()`` supports ``pathlib`` and :pep:`519`
    ``PathLike`` objects. :issue:`1653`
-   The debugger security pin is unique in containers managed by Podman.
    :issue:`1661`
-   Building a URL when ``host_matching`` is enabled takes into account
    the current host when there are duplicate endpoints with different
    hosts. :issue:`488`
-   The ``429 TooManyRequests`` and ``503 ServiceUnavailable`` HTTP
    exceptions takes a ``retry_after`` parameter to set the
    ``Retry-After`` header. :issue:`1657`
-   ``Map`` and ``Rule`` have a ``merge_slashes`` option to collapse
    multiple slashes into one, similar to how many HTTP servers behave.
    This is enabled by default. :pr:`1286, 1694`
-   Add HTTP 103, 208, 306, 425, 506, 508, and 511 to the list of status
    codes. :pr:`1678`
-   Add ``update``, ``setlist``, and ``setlistdefault`` methods to the
    ``Headers`` data structure. ``extend`` method can take ``MultiDict``
    and kwargs. :pr:`1687, 1697`
-   The development server accepts paths that start with two slashes,
    rather than stripping off the first path segment. :issue:`491`
-   Add access control (Cross Origin Request Sharing, CORS) header
    properties to the ``Request`` and ``Response`` wrappers. :pr:`1699`
-   ``Accept`` values are no longer ordered alphabetically for equal
    quality tags. Instead the initial order is preserved. :issue:`1686`
-   Added ``Map.lock_class`` attribute for alternative
    implementations. :pr:`1702`
-   Support matching and building WebSocket rules in the routing system,
    for use by async frameworks. :pr:`1709`
-   Range requests that span an entire file respond with 206 instead of
    200, to be more compliant with :rfc:`7233`. This may help serving
    media to older browsers. :issue:`410, 1704`
-   The :class:`~middleware.shared_data.SharedDataMiddleware` default
    ``fallback_mimetype`` is ``application/octet-stream``. If a filename
    looks like a text mimetype, the ``utf-8`` charset is added to it.
    This matches the behavior of :class:`~wrappers.BaseResponse` and
    Flask's ``send_file()``. :issue:`1689`


Version 0.16.1
--------------

Released 2020-01-27

-   Fix import location in deprecation messages for subpackages.
    :issue:`1663`
-   Fix an SSL error on Python 3.5 when the dev server responds with no
    content. :issue:`1659`


Version 0.16.0
--------------

Released 2019-09-19

-   Deprecate most top-level attributes provided by the ``werkzeug``
    module in favor of direct imports. The deprecated imports will be
    removed in version 1.0.

    For example, instead of ``import werkzeug; werkzeug.url_quote``, do
    ``from werkzeug.urls import url_quote``. A deprecation warning will
    show the correct import to use. ``werkzeug.exceptions`` and
    ``werkzeug.routing`` should also be imported instead of accessed,
    but for technical reasons can't show a warning.

    :issue:`2`, :pr:`1640`


Version 0.15.6
--------------

Released 2019-09-04

-   Work around a bug in pip that caused the reloader to fail on
    Windows when the script was an entry point. This fixes the issue
    with Flask's `flask run` command failing with "No module named
    Scripts\flask". :issue:`1614`
-   ``ProxyFix`` trusts the ``X-Forwarded-Proto`` header by default.
    :issue:`1630`
-   The deprecated ``num_proxies`` argument to ``ProxyFix`` sets
    ``x_for``, ``x_proto``, and ``x_host`` to match 0.14 behavior. This
    is intended to make intermediate upgrades less disruptive, but the
    argument will still be removed in 1.0. :issue:`1630`


Version 0.15.5
--------------

Released 2019-07-17

-   Fix a ``TypeError`` due to changes to ``ast.Module`` in Python 3.8.
    :issue:`1551`
-   Fix a C assertion failure in debug builds of some Python 2.7
    releases. :issue:`1553`
-   :class:`~exceptions.BadRequestKeyError` adds the ``KeyError``
    message to the description if ``e.show_exception`` is set to
    ``True``. This is a more secure default than the original 0.15.0
    behavior and makes it easier to control without losing information.
    :pr:`1592`
-   Upgrade the debugger to jQuery 3.4.1. :issue:`1581`
-   Work around an issue in some external debuggers that caused the
    reloader to fail. :issue:`1607`
-   Work around an issue where the reloader couldn't introspect a
    setuptools script installed as an egg. :issue:`1600`
-   The reloader will use ``sys.executable`` even if the script is
    marked executable, reverting a behavior intended for NixOS
    introduced in 0.15. The reloader should no longer cause
    ``OSError: [Errno 8] Exec format error``. :issue:`1482`,
    :issue:`1580`
-   ``SharedDataMiddleware`` safely handles paths with Windows drive
    names. :issue:`1589`


Version 0.15.4
--------------

Released 2019-05-14

-   Fix a ``SyntaxError`` on Python 2.7.5. (:issue:`1544`)


Version 0.15.3
--------------

Released 2019-05-14

-   Properly handle multi-line header folding in development server in
    Python 2.7. (:issue:`1080`)
-   Restore the ``response`` argument to :exc:`~exceptions.Unauthorized`.
    (:pr:`1527`)
-   :exc:`~exceptions.Unauthorized` doesn't add the ``WWW-Authenticate``
    header if ``www_authenticate`` is not given. (:issue:`1516`)
-   The default URL converter correctly encodes bytes to string rather
    than representing them with ``b''``. (:issue:`1502`)
-   Fix the filename format string in
    :class:`~middleware.profiler.ProfilerMiddleware` to correctly handle
    float values. (:issue:`1511`)
-   Update :class:`~middleware.lint.LintMiddleware` to work on Python 3.
    (:issue:`1510`)
-   The debugger detects cycles in chained exceptions and does not time
    out in that case. (:issue:`1536`)
-   When running the development server in Docker, the debugger security
    pin is now unique per container.


Version 0.15.2
--------------

Released 2019-04-02

-   ``Rule`` code generation uses a filename that coverage will ignore.
    The previous value, "generated", was causing coverage to fail.
    (:issue:`1487`)
-   The test client removes the cookie header if there are no persisted
    cookies. This fixes an issue introduced in 0.15.0 where the cookies
    from the original request were used for redirects, causing functions
    such as logout to fail. (:issue:`1491`)
-   The test client copies the environ before passing it to the app, to
    prevent in-place modifications from affecting redirect requests.
    (:issue:`1498`)
-   The ``"werkzeug"`` logger only adds a handler if there is no handler
    configured for its level in the logging chain. This avoids double
    logging if other code configures logging first. (:issue:`1492`)


Version 0.15.1
--------------

Released 2019-03-21

-   :exc:`~exceptions.Unauthorized` takes ``description`` as the first
    argument, restoring previous behavior. The new ``www_authenticate``
    argument is listed second. (:issue:`1483`)


Version 0.15.0
--------------

Released 2019-03-19

-   Building URLs is ~7x faster. Each :class:`~routing.Rule` compiles
    an optimized function for building itself. (:pr:`1281`)
-   :meth:`MapAdapter.build() <routing.MapAdapter.build>` can be passed
    a :class:`~datastructures.MultiDict` to represent multiple values
    for a key. It already did this when passing a dict with a list
    value. (:pr:`724`)
-   ``path_info`` defaults to ``'/'`` for
    :meth:`Map.bind() <routing.Map.bind>`. (:issue:`740`, :pr:`768`,
    :pr:`1316`)
-   Change ``RequestRedirect`` code from 301 to 308, preserving the verb
    and request body (form data) during redirect. (:pr:`1342`)
-   ``int`` and ``float`` converters in URL rules will handle negative
    values if passed the ``signed=True`` parameter. For example,
    ``/jump/<int(signed=True):count>``. (:pr:`1355`)
-   ``Location`` autocorrection in :func:`Response.get_wsgi_headers()
    <wrappers.BaseResponse.get_wsgi_headers>` is relative to the current
    path rather than the root path. (:issue:`693`, :pr:`718`,
    :pr:`1315`)
-   412 responses once again include entity headers and an error message
    in the body. They were originally omitted when implementing
    ``If-Match`` (:pr:`1233`), but the spec doesn't seem to disallow it.
    (:issue:`1231`, :pr:`1255`)
-   The Content-Length header is removed for 1xx and 204 responses. This
    fixes a previous change where no body would be sent, but the header
    would still be present. The new behavior matches RFC 7230.
    (:pr:`1294`)
-   :class:`~exceptions.Unauthorized` takes a ``www_authenticate``
    parameter to set the ``WWW-Authenticate`` header for the response,
    which is technically required for a valid 401 response.
    (:issue:`772`, :pr:`795`)
-   Add support for status code 424 :exc:`~exceptions.FailedDependency`.
    (:pr:`1358`)
-   :func:`http.parse_cookie` ignores empty segments rather than
    producing a cookie with no key or value. (:issue:`1245`, :pr:`1301`)
-   ``http.parse_authorization_header`` (and
    :class:`~datastructures.Authorization`,
    :attr:`~wrappers.Request.authorization`) treats the authorization
    header as UTF-8. On Python 2, basic auth username and password are
    ``unicode``. (:pr:`1325`)
-   :func:`~http.parse_options_header` understands :rfc:`2231` parameter
    continuations. (:pr:`1417`)
-   :func:`~urls.uri_to_iri` does not unquote ASCII characters in the
    unreserved class, such as space, and leaves invalid bytes quoted
    when decoding. :func:`~urls.iri_to_uri` does not quote reserved
    characters. See :rfc:`3987` for these character classes.
    (:pr:`1433`)
-   ``get_content_type`` appends a charset for any mimetype that ends
    with ``+xml``, not just those that start with ``application/``.
    Known text types such as ``application/javascript`` are also given
    charsets. (:pr:`1439`)
-   Clean up ``werkzeug.security`` module, remove outdated hashlib
    support. (:pr:`1282`)
-   In :func:`~security.generate_password_hash`, PBKDF2 uses 150000
    iterations by default, increased from 50000. (:pr:`1377`)
-   :class:`~wsgi.ClosingIterator` calls ``close`` on the wrapped
    *iterable*, not the internal iterator. This doesn't affect objects
    where ``__iter__`` returned ``self``. For other objects, the method
    was not called before. (:issue:`1259`, :pr:`1260`)
-   Bytes may be used as keys in :class:`~datastructures.Headers`, they
    will be decoded as Latin-1 like values are. (:pr:`1346`)
-   :class:`~datastructures.Range` validates that list of range tuples
    passed to it would produce a valid ``Range`` header. (:pr:`1412`)
-   :class:`~datastructures.FileStorage` looks up attributes on
    ``stream._file`` if they don't exist on ``stream``, working around
    an issue where :func:`tempfile.SpooledTemporaryFile` didn't
    implement all of :class:`io.IOBase`. See
    https://github.com/python/cpython/pull/3249. (:pr:`1409`)
-   :class:`CombinedMultiDict.copy() <datastructures.CombinedMultiDict>`
    returns a shallow mutable copy as a
    :class:`~datastructures.MultiDict`. The copy no longer reflects
    changes to the combined dicts, but is more generally useful.
    (:pr:`1420`)
-   The version of jQuery used by the debugger is updated to 3.3.1.
    (:pr:`1390`)
-   The debugger correctly renders long ``markupsafe.Markup`` instances.
    (:pr:`1393`)
-   The debugger can serve resources when Werkzeug is installed as a
    zip file. ``DebuggedApplication.get_resource`` uses
    ``pkgutil.get_data``. (:pr:`1401`)
-   The debugger and server log support Python 3's chained exceptions.
    (:pr:`1396`)
-   The interactive debugger highlights frames that come from user code
    to make them easy to pick out in a long stack trace. Note that if an
    env was created with virtualenv instead of venv, the debugger may
    incorrectly classify some frames. (:pr:`1421`)
-   Clicking the error message at the top of the interactive debugger
    will jump down to the bottom of the traceback. (:pr:`1422`)
-   When generating a PIN, the debugger will ignore a ``KeyError``
    raised when the current UID doesn't have an associated username,
    which can happen in Docker. (:issue:`1471`)
-   :class:`~exceptions.BadRequestKeyError` adds the ``KeyError``
    message to the description, making it clearer what caused the 400
    error. Frameworks like Flask can omit this information in production
    by setting ``e.args = ()``. (:pr:`1395`)
-   If a nested ``ImportError`` occurs from :func:`~utils.import_string`
    the traceback mentions the nested import. Removes an untested code
    path for handling "modules not yet set up by the parent."
    (:pr:`735`)
-   Triggering a reload while using a tool such as PDB no longer hides
    input. (:pr:`1318`)
-   The reloader will not prepend the Python executable to the command
    line if the Python file is marked executable. This allows the
    reloader to work on NixOS. (:pr:`1242`)
-   Fix an issue where ``sys.path`` would change between reloads when
    running with ``python -m app``. The reloader can detect that a
    module was run with "-m" and reconstructs that instead of the file
    path in ``sys.argv`` when reloading. (:pr:`1416`)
-   The dev server can bind to a Unix socket by passing a hostname like
    ``unix://app.socket``. (:pr:`209`, :pr:`1019`)
-   Server uses ``IPPROTO_TCP`` constant instead of ``SOL_TCP`` for
    Jython compatibility. (:pr:`1375`)
-   When using an adhoc SSL cert with :func:`~serving.run_simple`, the
    cert is shown as self-signed rather than signed by an invalid
    authority. (:pr:`1430`)
-   The development server logs the unquoted IRI rather than the raw
    request line, to make it easier to work with Unicode in request
    paths during development. (:issue:`1115`)
-   The development server recognizes ``ConnectionError`` on Python 3 to
    silence client disconnects, and does not silence other ``OSErrors``
    that may have been raised inside the application. (:pr:`1418`)
-   The environ keys ``REQUEST_URI`` and ``RAW_URI`` contain the raw
    path before it was percent-decoded. This is non-standard, but many
    WSGI servers add them. Middleware could replace ``PATH_INFO`` with
    this to route based on the raw value. (:pr:`1419`)
-   :class:`~test.EnvironBuilder` doesn't set ``CONTENT_TYPE`` or
    ``CONTENT_LENGTH`` in the environ if they aren't set. Previously
    these used default values if they weren't set. Now it's possible to
    distinguish between empty and unset values. (:pr:`1308`)
-   The test client raises a ``ValueError`` if a query string argument
    would overwrite a query string in the path. (:pr:`1338`)
-   :class:`test.EnvironBuilder` and :class:`test.Client` take a
    ``json`` argument instead of manually passing ``data`` and
    ``content_type``. This is serialized using the
    :meth:`test.EnvironBuilder.json_dumps` method. (:pr:`1404`)
-   :class:`test.Client` redirect handling is rewritten. (:pr:`1402`)

    -   The redirect environ is copied from the initial request environ.
    -   Script root and path are correctly distinguished when
        redirecting to a path under the root.
    -   The HEAD method is not changed to GET.
    -   307 and 308 codes preserve the method and body. All others
        ignore the body and related headers.
    -   Headers are passed to the new request for all codes, following
        what browsers do.
    -   :class:`test.EnvironBuilder` sets the content type and length
        headers in addition to the WSGI keys when detecting them from
        the data.
    -   Intermediate response bodies are iterated over even when
        ``buffered=False`` to ensure iterator middleware can run cleanup
        code safely. Only the last response is not buffered. (:pr:`988`)

-   :class:`~test.EnvironBuilder`, :class:`~datastructures.FileStorage`,
    and :func:`wsgi.get_input_stream` no longer share a global
    ``_empty_stream`` instance. This improves test isolation by
    preventing cases where closing the stream in one request would
    affect other usages. (:pr:`1340`)
-   The default ``SecureCookie.serialization_method`` will change from
    :mod:`pickle` to :mod:`json` in 1.0. To upgrade existing tokens,
    override :meth:`~contrib.securecookie.SecureCookie.unquote` to try
    ``pickle`` if ``json`` fails. (:pr:`1413`)
-   ``CGIRootFix`` no longer modifies ``PATH_INFO`` for very old
    versions of Lighttpd. ``LighttpdCGIRootFix`` was renamed to
    ``CGIRootFix`` in 0.9. Both are deprecated and will be removed in
    version 1.0. (:pr:`1141`)
-   :class:`werkzeug.wrappers.json.JSONMixin` has been replaced with
    Flask's implementation. Check the docs for the full API.
    (:pr:`1445`)
-   The contrib modules are deprecated and will either be moved into
    ``werkzeug`` core or removed completely in version 1.0. Some modules
    that already issued deprecation warnings have been removed. Be sure
    to run or test your code with
    ``python -W default::DeprecationWarning`` to catch any deprecated
    code you're using. (:issue:`4`)

    -   ``LintMiddleware`` has moved to :mod:`werkzeug.middleware.lint`.
    -   ``ProfilerMiddleware`` has moved to
        :mod:`werkzeug.middleware.profiler`.
    -   ``ProxyFix`` has moved to :mod:`werkzeug.middleware.proxy_fix`.
    -   ``JSONRequestMixin`` has moved to :mod:`werkzeug.wrappers.json`.
    -   ``cache`` has been extracted into a separate project,
        `cachelib <https://github.com/pallets/cachelib>`_. The version
        in Werkzeug is deprecated.
    -   ``securecookie`` and ``sessions`` have been extracted into a
        separate project,
        `secure-cookie <https://github.com/pallets/secure-cookie>`_. The
        version in Werkzeug is deprecated.
    -   Everything in ``fixers``, except ``ProxyFix``, is deprecated.
    -   Everything in ``wrappers``, except ``JSONMixin``, is deprecated.
    -   ``atom`` is deprecated. This did not fit in with the rest of
        Werkzeug, and is better served by a dedicated library in the
        community.
    -   ``jsrouting`` is removed. Set URLs when rendering templates
        or JSON responses instead.
    -   ``limiter`` is removed. Its specific use is handled by Werkzeug
        directly, but stream limiting is better handled by the WSGI
        server in general.
    -   ``testtools`` is removed. It did not offer significant benefit
        over the default test client.
    -   ``iterio`` is deprecated.

-   :func:`wsgi.get_host` no longer looks at ``X-Forwarded-For``. Use
    :class:`~middleware.proxy_fix.ProxyFix` to handle that.
    (:issue:`609`, :pr:`1303`)
-   :class:`~middleware.proxy_fix.ProxyFix` is refactored to support
    more headers, multiple values, and more secure configuration.

    -   Each header supports multiple values. The trusted number of
        proxies is configured separately for each header. The
        ``num_proxies`` argument is deprecated. (:pr:`1314`)
    -   Sets ``SERVER_NAME`` and ``SERVER_PORT`` based on
        ``X-Forwarded-Host``. (:pr:`1314`)
    -   Sets ``SERVER_PORT`` and modifies ``HTTP_HOST`` based on
        ``X-Forwarded-Port``. (:issue:`1023`, :pr:`1304`)
    -   Sets ``SCRIPT_NAME`` based on ``X-Forwarded-Prefix``.
        (:issue:`1237`)
    -   The original WSGI environment values are stored in the
        ``werkzeug.proxy_fix.orig`` key, a dict. The individual keys
        ``werkzeug.proxy_fix.orig_remote_addr``,
        ``werkzeug.proxy_fix.orig_wsgi_url_scheme``, and
        ``werkzeug.proxy_fix.orig_http_host`` are deprecated.

-   Middleware from ``werkzeug.wsgi`` has moved to separate modules
    under ``werkzeug.middleware``, along with the middleware moved from
    ``werkzeug.contrib``. The old ``werkzeug.wsgi`` imports are
    deprecated and will be removed in version 1.0. (:pr:`1452`)

    -   ``werkzeug.wsgi.DispatcherMiddleware`` has moved to
        :class:`werkzeug.middleware.dispatcher.DispatcherMiddleware`.
    -   ``werkzeug.wsgi.ProxyMiddleware`` as moved to
        :class:`werkzeug.middleware.http_proxy.ProxyMiddleware`.
    -   ``werkzeug.wsgi.SharedDataMiddleware`` has moved to
        :class:`werkzeug.middleware.shared_data.SharedDataMiddleware`.

-   :class:`~middleware.http_proxy.ProxyMiddleware` proxies the query
    string. (:pr:`1252`)
-   The filenames generated by
    :class:`~middleware.profiler.ProfilerMiddleware` can be customized.
    (:issue:`1283`)
-   The ``werkzeug.wrappers`` module has been converted to a package,
    and its various classes have been organized into separate modules.
    Any previously documented classes, understood to be the existing
    public API, are still importable from ``werkzeug.wrappers``, or may
    be imported from their specific modules. (:pr:`1456`)


Version 0.14.1
--------------

Released on December 31st 2017

- Resolved a regression with status code handling in the integrated
  development server.

Version 0.14
------------

Released on December 31st 2017

- HTTP exceptions are now automatically caught by
  ``Request.application``.
- Added support for edge as browser.
- Added support for platforms that lack ``SpooledTemporaryFile``.
- Add support for etag handling through if-match
- Added support for the SameSite cookie attribute.
- Added ``werkzeug.wsgi.ProxyMiddleware``
- Implemented ``has`` for ``NullCache``
- ``get_multi`` on cache clients now returns lists all the time.
- Improved the watchdog observer shutdown for the reloader to not crash
  on exit on older Python versions.
- Added support for ``filename*`` filename attributes according to
  RFC 2231
- Resolved an issue where machine ID for the reloader PIN was not
  read accurately on windows.
- Added a workaround for syntax errors in init files in the reloader.
- Added support for using the reloader with console scripts on windows.
- The built-in HTTP server will no longer close a connection in cases
  where no HTTP body is expected (204, 204, HEAD requests etc.)
- The ``EnvironHeaders`` object now skips over empty content type and
  lengths if they are set to falsy values.
- Werkzeug will no longer send the content-length header on 1xx or
  204/304 responses.
- Cookie values are now also permitted to include slashes and equal
  signs without quoting.
- Relaxed the regex for the routing converter arguments.
- If cookies are sent without values they are now assumed to have an
  empty value and the parser accepts this.  Previously this could have
  corrupted cookies that followed the value.
- The test ``Client`` and ``EnvironBuilder`` now support mimetypes like
  the request object does.
- Added support for static weights in URL rules.
- Better handle some more complex reloader scenarios where sys.path
  contained non directory paths.
- ``EnvironHeaders`` no longer raises weird errors if non string keys
  are passed to it.


Version 0.13
------------

Released on December 7th 2017

- **Deprecate support for Python 2.6 and 3.3.** CI tests will not run
  for these versions, and support will be dropped completely in the next
  version. (:issue:`pallets/meta#24`)
- Raise ``TypeError`` when port is not an integer. (:pr:`1088`)
- Fully deprecate ``werkzeug.script``. Use `Click`_ instead.
  (:pr:`1090`)
- ``response.age`` is parsed as a ``timedelta``. Previously, it was
  incorrectly treated as a ``datetime``. The header value is an integer
  number of seconds, not a date string. (:pr:`414`)
- Fix a bug in ``TypeConversionDict`` where errors are not propagated
  when using the converter. (:issue:`1102`)
- ``Authorization.qop`` is a string instead of a set, to comply with
  RFC 2617. (:pr:`984`)
- An exception is raised when an encoded cookie is larger than, by
  default, 4093 bytes. Browsers may silently ignore cookies larger than
  this. ``BaseResponse`` has a new attribute ``max_cookie_size`` and
  ``dump_cookie`` has a new argument ``max_size`` to configure this.
  (:pr:`780`, :pr:`1109`)
- Fix a TypeError in ``werkzeug.contrib.lint.GuardedIterator.close``.
  (:pr:`1116`)
- ``BaseResponse.calculate_content_length`` now correctly works for
  Unicode responses on Python 3. It first encodes using
  ``iter_encoded``. (:issue:`705`)
- Secure cookie contrib works with string secret key on Python 3.
  (:pr:`1205`)
- Shared data middleware accepts a list instead of a dict of static
  locations to preserve lookup order. (:pr:`1197`)
- HTTP header values without encoding can contain single quotes.
  (:pr:`1208`)
- The built-in dev server supports receiving requests with chunked
  transfer encoding. (:pr:`1198`)

.. _Click: https://palletsprojects.com/p/click/


Version 0.12.2
--------------

Released on May 16 2017

- Fix regression: Pull request ``#892`` prevented Werkzeug from correctly
  logging the IP of a remote client behind a reverse proxy, even when using
  `ProxyFix`.
- Fix a bug in `safe_join` on Windows.

Version 0.12.1
--------------

Released on March 15th 2017

- Fix crash of reloader (used on debug mode) on Windows.
  (`OSError: [WinError 10038]`). See pull request ``#1081``
- Partially revert change to class hierarchy of `Headers`. See ``#1084``.

Version 0.12
------------

Released on March 10th 2017

- Spit out big deprecation warnings for werkzeug.script
- Use `inspect.getfullargspec` internally when available as
  `inspect.getargspec` is gone in 3.6
- Added support for status code 451 and 423
- Improved the build error suggestions.  In particular only if
  someone stringifies the error will the suggestions be calculated.
- Added support for uWSGI's caching backend.
- Fix a bug where iterating over a `FileStorage` would result in an infinite
  loop.
- Datastructures now inherit from the relevant baseclasses from the
  `collections` module in the stdlib. See #794.
- Add support for recognizing NetBSD, OpenBSD, FreeBSD, DragonFlyBSD platforms
  in the user agent string.
- Recognize SeaMonkey browser name and version correctly
- Recognize Baiduspider, and bingbot user agents
- If `LocalProxy`'s wrapped object is a function, refer to it with __wrapped__
  attribute.
- The defaults of ``generate_password_hash`` have been changed to more secure
  ones, see pull request ``#753``.
- Add support for encoding in options header parsing, see pull request
  ``#933``.
- ``test.Client`` now properly handles Location headers with relative URLs, see
  pull request ``#879``.
- When `HTTPException` is raised, it now prints the description, for easier
  debugging.
- Werkzeug's dict-like datastructures now have ``view``-methods under Python 2,
  see pull request ``#968``.
- Fix a bug in ``MultiPartParser`` when no ``stream_factory`` was provided
  during initialization, see pull request ``#973``.
- Disable autocorrect and spellchecker in the debugger middleware's Python
  prompt, see pull request ``#994``.
- Don't redirect to slash route when method doesn't match, see pull request
  ``#907``.
- Fix a bug when using ``SharedDataMiddleware`` with frozen packages, see pull
  request ``#959``.
- `Range` header parsing function fixed for invalid values ``#974``.
- Add support for byte Range Requests, see pull request ``#978``.
- Use modern cryptographic defaults in the dev servers ``#1004``.
- the post() method of the test client now accept file object through the data
  parameter.
- Color run_simple's terminal output based on HTTP codes ``#1013``.
- Fix self-XSS in debugger console, see ``#1031``.
- Fix IPython 5.x shell support, see ``#1033``.
- Change Accept datastructure to sort by specificity first, allowing for more
  accurate results when using ``best_match`` for mime types (for example in
  ``requests.accept_mimetypes.best_match``)

Version 0.11.16
---------------

- werkzeug.serving: set CONTENT_TYPE / CONTENT_LENGTH if only they're provided by the client
- werkzeug.serving: Fix crash of reloader when using `python -m werkzeug.serving`.

Version 0.11.15
---------------

Released on December 30th 2016.

- Bugfix for the bugfix in the previous release.

Version 0.11.14
---------------

Released on December 30th 2016.

- Check if platform can fork before importing ``ForkingMixIn``, raise exception
  when creating ``ForkingWSGIServer`` on such a platform, see PR ``#999``.

Version 0.11.13
---------------

Released on December 26th 2016.

- Correct fix for the reloader issuer on certain Windows installations.

Version 0.11.12
---------------

Released on December 26th 2016.

- Fix more bugs in multidicts regarding empty lists. See ``#1000``.
- Add some docstrings to some `EnvironBuilder` properties that were previously
  unintentionally missing.
- Added a workaround for the reloader on windows.

Version 0.11.11
---------------

Released on August 31st 2016.

- Fix JSONRequestMixin for Python3. See #731
- Fix broken string handling in test client when passing integers. See #852
- Fix a bug in ``parse_options_header`` where an invalid content type
  starting with comma or semi-colon would result in an invalid return value,
  see issue ``#995``.
- Fix a bug in multidicts when passing empty lists as values, see issue
  ``#979``.
- Fix a security issue that allows XSS on the Werkzeug debugger. See ``#1001``.

Version 0.11.10
---------------

Released on May 24th 2016.

- Fixed a bug that occurs when running on Python 2.6 and using a broken locale.
  See pull request #912.
- Fixed a crash when running the debugger on Google App Engine. See issue #925.
- Fixed an issue with multipart parsing that could cause memory exhaustion.

Version 0.11.9
--------------

Released on April 24th 2016.

- Corrected an issue that caused the debugger not to use the
  machine GUID on POSIX systems.
- Corrected a Unicode error on Python 3 for the debugger's
  PIN usage.
- Corrected the timestamp verification in the pin debug code.
  Without this fix the pin was remembered for too long.

Version 0.11.8
--------------

Released on April 15th 2016.

- fixed a problem with the machine GUID detection code on OS X
  on Python 3.

Version 0.11.7
--------------

Released on April 14th 2016.

- fixed a regression on Python 3 for the debugger.

Version 0.11.6
--------------

Released on April 14th 2016.

- werkzeug.serving: Still show the client address on bad requests.
- improved the PIN based protection for the debugger to make it harder to
  brute force via trying cookies.  Please keep in mind that the debugger
  *is not intended for running on production environments*
- increased the pin timeout to a week to make it less annoying for people
  which should decrease the chance that users disable the pin check
  entirely.
- werkzeug.serving: Fix broken HTTP_HOST when path starts with double slash.

Version 0.11.5
--------------

Released on March 22nd 2016.

- werkzeug.serving: Fix crash when attempting SSL connection to HTTP server.

Version 0.11.4
--------------

Released on February 14th 2016.

- Fixed werkzeug.serving not working from -m flag.
- Fixed incorrect weak etag handling.

Version 0.11.3
--------------

Released on December 20th 2015.

- Fixed an issue with copy operations not working against
  proxies.
- Changed the logging operations of the development server to
  correctly log where the server is running in all situations
  again.
- Fixed another regression with SSL wrapping similar to the
  fix in 0.11.2 but for a different code path.

Version 0.11.2
--------------

Released on November 12th 2015.

- Fix inheritable sockets on Windows on Python 3.
- Fixed an issue with the forking server not starting any longer.
- Fixed SSL wrapping on platforms that supported opening sockets
  by file descriptor.
- No longer log from the watchdog reloader.
- Unicode errors in hosts are now better caught or converted into
  bad request errors.

Version 0.11.1
--------------

Released on November 10th 2015.

- Fixed a regression on Python 3 in the debugger.

Version 0.11
------------

Released on November 8th 2015, codename Gleisbaumaschine.

- Added ``reloader_paths`` option to ``run_simple`` and other functions in
  ``werkzeug.serving``. This allows the user to completely override the Python
  module watching of Werkzeug with custom paths.
- Many custom cached properties of Werkzeug's classes are now subclasses of
  Python's ``property`` type (issue ``#616``).
- ``bind_to_environ`` now doesn't differentiate between implicit and explicit
  default port numbers in ``HTTP_HOST`` (pull request ``#204``).
- ``BuildErrors`` are now more informative. They come with a complete sentence
  as error message, and also provide suggestions (pull request ``#691``).
- Fix a bug in the user agent parser where Safari's build number instead of
  version would be extracted (pull request ``#703``).
- Fixed issue where RedisCache set_many was broken for twemproxy, which doesn't
  support the default MULTI command (pull request ``#702``).
- ``mimetype`` parameters on request and response classes are now always
  converted to lowercase.
- Changed cache so that cache never expires if timeout is 0. This also fixes
  an issue with redis setex (issue ``#550``)
- Werkzeug now assumes ``UTF-8`` as filesystem encoding on Unix if Python
  detected it as ASCII.
- New optional `has` method on caches.
- Fixed various bugs in `parse_options_header` (pull request ``#643``).
- If the reloader is enabled the server will now open the socket in the parent
  process if this is possible.  This means that when the reloader kicks in
  the connection from client will wait instead of tearing down.  This does
  not work on all Python versions.
- Implemented PIN based authentication for the debugger.  This can optionally
  be disabled but is discouraged.  This change was necessary as it has been
  discovered that too many people run the debugger in production.
- Devserver no longer requires SSL module to be installed.

Version 0.10.5
--------------

(bugfix release, release date yet to be decided)

- Reloader: Correctly detect file changes made by moving temporary files over
  the original, which is e.g. the case with PyCharm (pull request ``#722``).
- Fix bool behavior of ``werkzeug.datastructures.ETags`` under Python 3 (issue
  ``#744``).

Version 0.10.4
--------------

(bugfix release, released on March 26th 2015)

- Re-release of 0.10.3 with packaging artifacts manually removed.

Version 0.10.3
--------------

(bugfix release, released on March 26th 2015)

- Re-release of 0.10.2 without packaging artifacts.

Version 0.10.2
--------------

(bugfix release, released on March 26th 2015)

- Fixed issue where ``empty`` could break third-party libraries that relied on
  keyword arguments (pull request ``#675``)
- Improved ``Rule.empty`` by providing a ```get_empty_kwargs`` to allow setting
  custom kwargs without having to override entire ``empty`` method. (pull
  request ``#675``)
- Fixed ```extra_files``` parameter for reloader to not cause startup
  to crash when included in server params
- Using `MultiDict` when building URLs is now not supported again. The behavior
  introduced several regressions.
- Fix performance problems with stat-reloader (pull request ``#715``).

Version 0.10.1
--------------

(bugfix release, released on February 3rd 2015)

- Fixed regression with multiple query values for URLs (pull request ``#667``).
- Fix issues with eventlet's monkeypatching and the builtin server (pull
  request ``#663``).

Version 0.10
------------

Released on January 30th 2015, codename Bagger.

- Changed the error handling of and improved testsuite for the caches in
  ``contrib.cache``.
- Fixed a bug on Python 3 when creating adhoc ssl contexts, due to `sys.maxint`
  not being defined.
- Fixed a bug on Python 3, that caused
  :func:`~werkzeug.serving.make_ssl_devcert` to fail with an exception.
- Added exceptions for 504 and 505.
- Added support for ChromeOS detection.
- Added UUID converter to the routing system.
- Added message that explains how to quit the server.
- Fixed a bug on Python 2, that caused ``len`` for
  :class:`werkzeug.datastructures.CombinedMultiDict` to crash.
- Added support for stdlib pbkdf2 hmac if a compatible digest
  is found.
- Ported testsuite to use ``py.test``.
- Minor optimizations to various middlewares (pull requests ``#496`` and
  ``#571``).
- Use stdlib ``ssl`` module instead of ``OpenSSL`` for the builtin server
  (issue ``#434``). This means that OpenSSL contexts are not supported anymore,
  but instead ``ssl.SSLContext`` from the stdlib.
- Allow protocol-relative URLs when building external URLs.
- Fixed Atom syndication to print time zone offset for tz-aware datetime
  objects (pull request ``#254``).
- Improved reloader to track added files and to recover from broken
  sys.modules setups with syntax errors in packages.
- ``cache.RedisCache`` now supports arbitrary ``**kwargs`` for the redis
  object.
- ``werkzeug.test.Client`` now uses the original request method when resolving
  307 redirects (pull request ``#556``).
- ``werkzeug.datastructures.MIMEAccept`` now properly deals with mimetype
  parameters (pull request ``#205``).
- ``werkzeug.datastructures.Accept`` now handles a quality of ``0`` as
  intolerable, as per RFC 2616 (pull request ``#536``).
- ``werkzeug.urls.url_fix`` now properly encodes hostnames with ``idna``
  encoding (issue ``#559``). It also doesn't crash on malformed URLs anymore
  (issue ``#582``).
- ``werkzeug.routing.MapAdapter.match`` now recognizes the difference between
  the path ``/`` and an empty one (issue ``#360``).
- The interactive debugger now tries to decode non-ascii filenames (issue
  ``#469``).
- Increased default key size of generated SSL certificates to 1024 bits (issue
  ``#611``).
- Added support for specifying a ``Response`` subclass to use when calling
  :func:`~werkzeug.utils.redirect`\ .
- ``werkzeug.test.EnvironBuilder`` now doesn't use the request method anymore
  to guess the content type, and purely relies on the ``form``, ``files`` and
  ``input_stream`` properties (issue ``#620``).
- Added Symbian to the user agent platform list.
- Fixed make_conditional to respect automatically_set_content_length
- Unset ``Content-Length`` when writing to response.stream (issue ``#451``)
- ``wrappers.Request.method`` is now always uppercase, eliminating
  inconsistencies of the WSGI environment (issue ``647``).
- ``routing.Rule.empty`` now works correctly with subclasses of ``Rule`` (pull
  request ``#645``).
- Made map updating safe in light of concurrent updates.
- Allow multiple values for the same field for url building (issue ``#658``).

Version 0.9.7
-------------

(bugfix release, release date to be decided)

- Fix unicode problems in ``werkzeug.debug.tbtools``.
- Fix Python 3-compatibility problems in ``werkzeug.posixemulation``.
- Backport fix of fatal typo for ``ImmutableList`` (issue ``#492``).
- Make creation of the cache dir for ``FileSystemCache`` atomic (issue
  ``#468``).
- Use native strings for memcached keys to work with Python 3 client (issue
  ``#539``).
- Fix charset detection for ``werkzeug.debug.tbtools.Frame`` objects (issues
  ``#547`` and ``#532``).
- Fix ``AttributeError`` masking in ``werkzeug.utils.import_string`` (issue
  ``#182``).
- Explicitly shut down server (issue ``#519``).
- Fix timeouts greater than 2592000 being misinterpreted as UNIX timestamps in
  ``werkzeug.contrib.cache.MemcachedCache`` (issue ``#533``).
- Fix bug where ``werkzeug.exceptions.abort`` would raise an arbitrary subclass
  of the expected class (issue ``#422``).
- Fix broken ``jsrouting`` (due to removal of ``werkzeug.templates``)
- ``werkzeug.urls.url_fix`` now doesn't crash on malformed URLs anymore, but
  returns them unmodified. This is a cheap workaround for ``#582``, the proper
  fix is included in version 0.10.
- The repr of ``werkzeug.wrappers.Request`` doesn't crash on non-ASCII-values
  anymore (pull request ``#466``).
- Fix bug in ``cache.RedisCache`` when combined with ``redis.StrictRedis``
  object (pull request ``#583``).
- The ``qop`` parameter for ``WWW-Authenticate`` headers is now always quoted,
  as required by RFC 2617 (issue ``#633``).
- Fix bug in ``werkzeug.contrib.cache.SimpleCache`` with Python 3 where add/set
  may throw an exception when pruning old entries from the cache (pull request
  ``#651``).

Version 0.9.6
-------------

(bugfix release, released on June 7th 2014)

- Added a safe conversion for IRI to URI conversion and use that
  internally to work around issues with spec violations for
  protocols such as ``itms-service``.

Version 0.9.7
-------------

- Fixed uri_to_iri() not re-encoding hashes in query string parameters.

Version 0.9.5
-------------

(bugfix release, released on June 7th 2014)

- Forward charset argument from request objects to the environ
  builder.
- Fixed error handling for missing boundaries in multipart data.
- Fixed session creation on systems without ``os.urandom()``.
- Fixed pluses in dictionary keys not being properly URL encoded.
- Fixed a problem with deepcopy not working for multi dicts.
- Fixed a double quoting issue on redirects.
- Fixed a problem with unicode keys appearing in headers on 2.x.
- Fixed a bug with unicode strings in the test builder.
- Fixed a unicode bug on Python 3 in the WSGI profiler.
- Fixed an issue with the safe string compare function on
  Python 2.7.7 and Python 3.4.

Version 0.9.4
-------------

(bugfix release, released on August 26th 2013)

- Fixed an issue with Python 3.3 and an edge case in cookie parsing.
- Fixed decoding errors not handled properly through the WSGI
  decoding dance.
- Fixed URI to IRI conversion incorrectly decoding percent signs.

Version 0.9.3
-------------

(bugfix release, released on July 25th 2013)

- Restored behavior of the ``data`` descriptor of the request class to pre 0.9
  behavior.  This now also means that ``.data`` and ``.get_data()`` have
  different behavior.  New code should use ``.get_data()`` always.

  In addition to that there is now a flag for the ``.get_data()`` method that
  controls what should happen with form data parsing and the form parser will
  honor cached data.  This makes dealing with custom form data more consistent.

Version 0.9.2
-------------

(bugfix release, released on July 18th 2013)

- Added ``unsafe`` parameter to ``urls.url_quote``.
- Fixed an issue with ``urls.url_quote_plus`` not quoting
  `'+'` correctly.
- Ported remaining parts of :class:`~werkzeug.contrib.RedisCache` to
  Python 3.3.
- Ported remaining parts of :class:`~werkzeug.contrib.MemcachedCache` to
  Python 3.3
- Fixed a deprecation warning in the contrib atom module.
- Fixed a regression with setting of content types through the
  headers dictionary instead with the content type parameter.
- Use correct name for stdlib secure string comparison function.
- Fixed a wrong reference in the docstring of
  :func:`~werkzeug.local.release_local`.
- Fixed an `AttributeError` that sometimes occurred when accessing the
  :attr:`werkzeug.wrappers.BaseResponse.is_streamed` attribute.

Version 0.9.1
-------------

(bugfix release, released on June 14th 2013)

- Fixed an issue with integers no longer being accepted in certain
  parts of the routing system or URL quoting functions.
- Fixed an issue with `url_quote` not producing the right escape
  codes for single digit codepoints.
- Fixed an issue with :class:`~werkzeug.wsgi.SharedDataMiddleware` not
  reading the path correctly and breaking on etag generation in some
  cases.
- Properly handle `Expect: 100-continue` in the development server
  to resolve issues with curl.
- Automatically exhaust the input stream on request close.  This should
  fix issues where not touching request files results in a timeout.
- Fixed exhausting of streams not doing anything if a non-limited
  stream was passed into the multipart parser.
- Raised the buffer sizes for the multipart parser.

Version 0.9
-----------

Released on June 13nd 2013, codename Planierraupe.

- Added support for :meth:`~werkzeug.wsgi.LimitedStream.tell`
  on the limited stream.
- :class:`~werkzeug.datastructures.ETags` now is nonzero if it
  contains at least one etag of any kind, including weak ones.
- Added a workaround for a bug in the stdlib for SSL servers.
- Improved SSL interface of the devserver so that it can generate
  certificates easily and load them from files.
- Refactored test client to invoke the open method on the class
  for redirects.  This makes subclassing more powerful.
- ``wsgi.make_chunk_iter`` and ``make_line_iter`` now support processing
  of iterators and streams.
- URL generation by the routing system now no longer quotes
  ``+``.
- URL fixing now no longer quotes certain reserved characters.
- The :func:`werkzeug.security.generate_password_hash` and
  check functions now support any of the hashlib algorithms.
- `wsgi.get_current_url` is now ascii safe for browsers sending
  non-ascii data in query strings.
- improved parsing behavior for :func:`werkzeug.http.parse_options_header`
- added more operators to local proxies.
- added a hook to override the default converter in the routing
  system.
- The description field of HTTP exceptions is now always escaped.
  Use markup objects to disable that.
- Added number of proxy argument to the proxy fix to make it more
  secure out of the box on common proxy setups.  It will by default
  no longer trust the x-forwarded-for header as much as it did
  before.
- Added support for fragment handling in URI/IRI functions.
- Added custom class support for :func:`werkzeug.http.parse_dict_header`.
- Renamed `LighttpdCGIRootFix` to `CGIRootFix`.
- Always treat `+` as safe when fixing URLs as people love misusing them.
- Added support to profiling into directories in the contrib profiler.
- The escape function now by default escapes quotes.
- Changed repr of exceptions to be less magical.
- Simplified exception interface to no longer require environments
  to be passed to receive the response object.
- Added sentinel argument to IterIO objects.
- Added pbkdf2 support for the security module.
- Added a plain request type that disables all form parsing to only
  leave the stream behind.
- Removed support for deprecated `fix_headers`.
- Removed support for deprecated `header_list`.
- Removed support for deprecated parameter for `iter_encoded`.
- Removed support for deprecated non-silent usage of the limited
  stream object.
- Removed support for previous dummy `writable` parameter on
  the cached property.
- Added support for explicitly closing request objects to close
  associated resources.
- Conditional request handling or access to the data property on responses no
  longer ignores direct passthrough mode.
- Removed werkzeug.templates and werkzeug.contrib.kickstart.
- Changed host lookup logic for forwarded hosts to allow lists of
  hosts in which case only the first one is picked up.
- Added `wsgi.get_query_string`, `wsgi.get_path_info` and
  `wsgi.get_script_name` and made the `wsgi.pop_path_info` and
  `wsgi.peek_path_info` functions perform unicode decoding.  This
  was necessary to avoid having to expose the WSGI encoding dance
  on Python 3.
- Added `content_encoding` and `content_md5` to the request object's
  common request descriptor mixin.
- added `options` and `trace` to the test client.
- Overhauled the utilization of the input stream to be easier to use
  and better to extend.  The detection of content payload on the input
  side is now more compliant with HTTP by detecting off the content
  type header instead of the request method.  This also now means that
  the stream property on the request class is always available instead
  of just when the parsing fails.
- Added support for using :class:`werkzeug.wrappers.BaseResponse` in a with
  statement.
- Changed `get_app_iter` to fetch the response early so that it does not
  fail when wrapping a response iterable.  This makes filtering easier.
- Introduced `get_data` and `set_data` methods for responses.
- Introduced `get_data` for requests.
- Soft deprecated the `data` descriptors for request and response objects.
- Added `as_bytes` operations to some of the headers to simplify working
  with things like cookies.
- Made the debugger paste tracebacks into github's gist service as
  private pastes.

Version 0.8.4
-------------

(bugfix release, release date to be announced)

- Added a favicon to the debugger which fixes problem with
  state changes being triggered through a request to
  /favicon.ico in Google Chrome.  This should fix some
  problems with Flask and other frameworks that use
  context local objects on a stack with context preservation
  on errors.
- Fixed an issue with scrolling up in the debugger.
- Fixed an issue with debuggers running on a different URL
  than the URL root.
- Fixed a problem with proxies not forwarding some rarely
  used special methods properly.
- Added a workaround to prevent the XSS protection from Chrome
  breaking the debugger.
- Skip redis tests if redis is not running.
- Fixed a typo in the multipart parser that caused content-type
  to not be picked up properly.

Version 0.8.3
-------------

(bugfix release, released on February 5th 2012)

- Fixed another issue with ``wsgi.make_line_iter``
  where lines longer than the buffer size were not handled
  properly.
- Restore stdout after debug console finished executing so
  that the debugger can be used on GAE better.
- Fixed a bug with the redis cache for int subclasses
  (affects bool caching).
- Fixed an XSS problem with redirect targets coming from
  untrusted sources.
- Redis cache backend now supports password authentication.

Version 0.8.2
-------------

(bugfix release, released on December 16th 2011)

- Fixed a problem with request handling of the builtin server
  not responding to socket errors properly.
- The routing request redirect exception's code attribute is now
  used properly.
- Fixed a bug with shutdowns on Windows.
- Fixed a few unicode issues with non-ascii characters being
  hardcoded in URL rules.
- Fixed two property docstrings being assigned to fdel instead
  of ``__doc__``.
- Fixed an issue where CRLF line endings could be split into two
  by the line iter function, causing problems with multipart file
  uploads.

Version 0.8.1
-------------

(bugfix release, released on September 30th 2011)

- Fixed an issue with the memcache not working properly.
- Fixed an issue for Python 2.7.1 and higher that broke
  copying of multidicts with :func:`copy.copy`.
- Changed hashing methodology of immutable ordered multi dicts
  for a potential problem with alternative Python implementations.

Version 0.8
-----------

Released on September 29th 2011, codename Lötkolben

- Removed data structure specific KeyErrors for a general
  purpose :exc:`~werkzeug.exceptions.BadRequestKeyError`.
- Documented :meth:`werkzeug.wrappers.BaseRequest._load_form_data`.
- The routing system now also accepts strings instead of
  dictionaries for the `query_args` parameter since we're only
  passing them through for redirects.
- Werkzeug now automatically sets the content length immediately when
  the :attr:`~werkzeug.wrappers.BaseResponse.data` attribute is set
  for efficiency and simplicity reasons.
- The routing system will now normalize server names to lowercase.
- The routing system will no longer raise ValueErrors in case the
  configuration for the server name was incorrect.  This should make
  deployment much easier because you can ignore that factor now.
- Fixed a bug with parsing HTTP digest headers.  It rejected headers
  with missing nc and nonce params.
- Proxy fix now also updates wsgi.url_scheme based on X-Forwarded-Proto.
- Added support for key prefixes to the redis cache.
- Added the ability to suppress some auto corrections in the wrappers
  that are now controlled via `autocorrect_location_header` and
  `automatically_set_content_length` on the response objects.
- Werkzeug now uses a new method to check that the length of incoming
  data is complete and will raise IO errors by itself if the server
  fails to do so.
- ``wsgi.make_line_iter`` now requires a limit that is
  not higher than the length the stream can provide.
- Refactored form parsing into a form parser class that makes it possible
  to hook into individual parts of the parsing process for debugging and
  extending.
- For conditional responses the content length is no longer set when it
  is already there and added if missing.
- Immutable datastructures are hashable now.
- Headers datastructure no longer allows newlines in values to avoid
  header injection attacks.
- Made it possible through subclassing to select a different remote
  addr in the proxy fix.
- Added stream based URL decoding.  This reduces memory usage on large
  transmitted form data that is URL decoded since Werkzeug will no longer
  load all the unparsed data into memory.
- Memcache client now no longer uses the buggy cmemcache module and
  supports pylibmc.  GAE is not tried automatically and the dedicated
  class is no longer necessary.
- Redis cache now properly serializes data.
- Removed support for Python 2.4

Version 0.7.2
-------------

(bugfix release, released on September 30th 2011)

- Fixed a CSRF problem with the debugger.
- The debugger is now generating private pastes on lodgeit.
- If URL maps are now bound to environments the query arguments
  are properly decoded from it for redirects.

Version 0.7.1
-------------

(bugfix release, released on July 26th 2011)

- Fixed a problem with newer versions of IPython.
- Disabled pyinotify based reloader which does not work reliably.

Version 0.7
-----------

Released on July 24th 2011, codename Schraubschlüssel

- Add support for python-libmemcached to the Werkzeug cache abstraction
  layer.
- Improved :func:`url_decode` and :func:`url_encode` performance.
- Fixed an issue where the SharedDataMiddleware could cause an
  internal server error on weird paths when loading via pkg_resources.
- Fixed an URL generation bug that caused URLs to be invalid if a
  generated component contains a colon.
- :func:`werkzeug.import_string` now works with partially set up
  packages properly.
- Disabled automatic socket switching for IPv6 on the development
  server due to problems it caused.
- Werkzeug no longer overrides the Date header when creating a
  conditional HTTP response.
- The routing system provides a method to retrieve the matching
  methods for a given path.
- The routing system now accepts a parameter to change the encoding
  error behaviour.
- The local manager can now accept custom ident functions in the
  constructor that are forwarded to the wrapped local objects.
- url_unquote_plus now accepts unicode strings again.
- Fixed an issue with the filesystem session support's prune
  function and concurrent usage.
- Fixed a problem with external URL generation discarding the port.
- Added support for pylibmc to the Werkzeug cache abstraction layer.
- Fixed an issue with the new multipart parser that happened when
  a linebreak happened to be on the chunk limit.
- Cookies are now set properly if ports are in use.  A runtime error
  is raised if one tries to set a cookie for a domain without a dot.
- Fixed an issue with Template.from_file not working for file
  descriptors.
- Reloader can now use inotify to track reloads.  This requires the
  pyinotify library to be installed.
- Werkzeug debugger can now submit to custom lodgeit installations.
- redirect function's status code assertion now allows 201 to be used
  as redirection code.  While it's not a real redirect, it shares
  enough with redirects for the function to still be useful.
- Fixed securecookie for pypy.
- Fixed `ValueErrors` being raised on calls to `best_match` on
  `MIMEAccept` objects when invalid user data was supplied.
- Deprecated `werkzeug.contrib.kickstart` and `werkzeug.contrib.testtools`
- URL routing now can be passed the URL arguments to keep them for
  redirects.  In the future matching on URL arguments might also be
  possible.
- Header encoding changed from utf-8 to latin1 to support a port to
  Python 3.  Bytestrings passed to the object stay untouched which
  makes it possible to have utf-8 cookies.  This is a part where
  the Python 3 version will later change in that it will always
  operate on latin1 values.
- Fixed a bug in the form parser that caused the last character to
  be dropped off if certain values in multipart data are used.
- Multipart parser now looks at the part-individual content type
  header to override the global charset.
- Introduced mimetype and mimetype_params attribute for the file
  storage object.
- Changed FileStorage filename fallback logic to skip special filenames
  that Python uses for marking special files like stdin.
- Introduced more HTTP exception classes.
- `call_on_close` now can be used as a decorator.
- Support for redis as cache backend.
- Added `BaseRequest.scheme`.
- Support for the RFC 5789 PATCH method.
- New custom routing parser and better ordering.
- Removed support for `is_behind_proxy`.  Use a WSGI middleware
  instead that rewrites the `REMOTE_ADDR` according to your setup.
  Also see the :class:`werkzeug.contrib.fixers.ProxyFix` for
  a drop-in replacement.
- Added cookie forging support to the test client.
- Added support for host based matching in the routing system.
- Switched from the default 'ignore' to the better 'replace'
  unicode error handling mode.
- The builtin server now adds a function named 'werkzeug.server.shutdown'
  into the WSGI env to initiate a shutdown.  This currently only works
  in Python 2.6 and later.
- Headers are now assumed to be latin1 for better compatibility with
  Python 3 once we have support.
- Added :func:`werkzeug.security.safe_join`.
- Added `accept_json` property analogous to `accept_html` on the
  :class:`werkzeug.datastructures.MIMEAccept`.
- :func:`werkzeug.utils.import_string` now fails with much better
  error messages that pinpoint to the problem.
- Added support for parsing of the `If-Range` header
  (:func:`werkzeug.http.parse_if_range_header` and
  :class:`werkzeug.datastructures.IfRange`).
- Added support for parsing of the `Range` header
  (:func:`werkzeug.http.parse_range_header` and
  :class:`werkzeug.datastructures.Range`).
- Added support for parsing of the `Content-Range` header of responses
  and provided an accessor object for it
  (:func:`werkzeug.http.parse_content_range_header` and
  :class:`werkzeug.datastructures.ContentRange`).

Version 0.6.2
-------------

(bugfix release, released on April 23th 2010)

- renamed the attribute `implicit_seqence_conversion` attribute of the
  request object to `implicit_sequence_conversion`.

Version 0.6.1
-------------

(bugfix release, released on April 13th 2010)

- heavily improved local objects.  Should pick up standalone greenlet
  builds now and support proxies to free callables as well.  There is
  also a stacked local now that makes it possible to invoke the same
  application from within itself by pushing current request/response
  on top of the stack.
- routing build method will also build non-default method rules properly
  if no method is provided.
- added proper IPv6 support for the builtin server.
- windows specific filesystem session store fixes.
  (should now be more stable under high concurrency)
- fixed a `NameError` in the session system.
- fixed a bug with empty arguments in the werkzeug.script system.
- fixed a bug where log lines will be duplicated if an application uses
  :meth:`logging.basicConfig` (#499)
- added secure password hashing and checking functions.
- `HEAD` is now implicitly added as method in the routing system if
  `GET` is present.  Not doing that was considered a bug because often
  code assumed that this is the case and in web servers that do not
  normalize `HEAD` to `GET` this could break `HEAD` requests.
- the script support can start SSL servers now.

Version 0.6
-----------

Released on Feb 19th 2010, codename Hammer.

- removed pending deprecations
- sys.path is now printed from the testapp.
- fixed an RFC 2068 incompatibility with cookie value quoting.
- the :class:`FileStorage` now gives access to the multipart headers.
- `cached_property.writeable` has been deprecated.
- :meth:`MapAdapter.match` now accepts a `return_rule` keyword argument
  that returns the matched `Rule` instead of just the `endpoint`
- :meth:`routing.Map.bind_to_environ` raises a more correct error message
  now if the map was bound to an invalid WSGI environment.
- added support for SSL to the builtin development server.
- Response objects are no longer modified in place when they are evaluated
  as WSGI applications.  For backwards compatibility the `fix_headers`
  function is still called in case it was overridden.
  You should however change your application to use `get_wsgi_headers` if
  you need header modifications before responses are sent as the backwards
  compatibility support will go away in future versions.
- :func:`append_slash_redirect` no longer requires the QUERY_STRING to be
  in the WSGI environment.
- added :class:`~werkzeug.contrib.wrappers.DynamicCharsetResponseMixin`
- added :class:`~werkzeug.contrib.wrappers.DynamicCharsetRequestMixin`
- added :attr:`BaseRequest.url_charset`
- request and response objects have a default `__repr__` now.
- builtin data structures can be pickled now.
- the form data parser will now look at the filename instead the
  content type to figure out if it should treat the upload as regular
  form data or file upload.  This fixes a bug with Google Chrome.
- improved performance of ``make_line_iter`` and the multipart parser
  for binary uploads.
- fixed :attr:`~werkzeug.BaseResponse.is_streamed`
- fixed a path quoting bug in `EnvironBuilder` that caused PATH_INFO and
  SCRIPT_NAME to end up in the environ unquoted.
- :meth:`werkzeug.BaseResponse.freeze` now sets the content length.
- for unknown HTTP methods the request stream is now always limited
  instead of being empty.  This makes it easier to implement DAV
  and other protocols on top of Werkzeug.
- added :meth:`werkzeug.MIMEAccept.best_match`
- multi-value test-client posts from a standard dictionary are now
  supported.  Previously you had to use a multi dict.
- rule templates properly work with submounts, subdomains and
  other rule factories now.
- deprecated non-silent usage of the :class:`werkzeug.LimitedStream`.
- added support for IRI handling to many parts of Werkzeug.
- development server properly logs to the werkzeug logger now.
- added :func:`werkzeug.extract_path_info`
- fixed a querystring quoting bug in :func:`url_fix`
- added `fallback_mimetype` to :class:`werkzeug.SharedDataMiddleware`.
- deprecated :meth:`BaseResponse.iter_encoded`'s charset parameter.
- added :meth:`BaseResponse.make_sequence`,
  :attr:`BaseResponse.is_sequence` and
  :meth:`BaseResponse._ensure_sequence`.
- added better __repr__ of :class:`werkzeug.Map`
- `import_string` accepts unicode strings as well now.
- development server doesn't break on double slashes after the host name.
- better `__repr__` and `__str__` of
  :exc:`werkzeug.exceptions.HTTPException`
- test client works correctly with multiple cookies now.
- the :class:`werkzeug.routing.Map` now has a class attribute with
  the default converter mapping.  This helps subclasses to override
  the converters without passing them to the constructor.
- implemented :class:`OrderedMultiDict`
- improved the session support for more efficient session storing
  on the filesystem.  Also added support for listing of sessions
  currently stored in the filesystem session store.
- werkzeug no longer utilizes the Python time module for parsing
  which means that dates in a broader range can be parsed.
- the wrappers have no class attributes that make it possible to
  swap out the dict and list types it uses.
- werkzeug debugger should work on the appengine dev server now.
- the URL builder supports dropping of unexpected arguments now.
  Previously they were always appended to the URL as query string.
- profiler now writes to the correct stream.

Version 0.5.1
-------------
(bugfix release for 0.5, released on July 9th 2009)

- fixed boolean check of :class:`FileStorage`
- url routing system properly supports unicode URL rules now.
- file upload streams no longer have to provide a truncate()
  method.
- implemented :meth:`BaseRequest._form_parsing_failed`.
- fixed #394
- :meth:`ImmutableDict.copy`, :meth:`ImmutableMultiDict.copy` and
  :meth:`ImmutableTypeConversionDict.copy` return mutable shallow
  copies.
- fixed a bug with the `make_runserver` script action.
- :meth:`MultiDict.items` and :meth:`MutiDict.iteritems` now accept an
  argument to return a pair for each value of each key.
- the multipart parser works better with hand-crafted multipart
  requests now that have extra newlines added.  This fixes a bug
  with setuptools uploads not handled properly (#390)
- fixed some minor bugs in the atom feed generator.
- fixed a bug with client cookie header parsing being case sensitive.
- fixed a not-working deprecation warning.
- fixed package loading for :class:`SharedDataMiddleware`.
- fixed a bug in the secure cookie that made server-side expiration
  on servers with a local time that was not set to UTC impossible.
- fixed console of the interactive debugger.


Version 0.5
-----------

Released on April 24th, codename Schlagbohrer.

- requires Python 2.4 now
- fixed a bug in :class:`~contrib.IterIO`
- added :class:`MIMEAccept` and :class:`CharsetAccept` that work like the
  regular :class:`Accept` but have extra special normalization for mimetypes
  and charsets and extra convenience methods.
- switched the serving system from wsgiref to something homebrew.
- the :class:`Client` now supports cookies.
- added the :mod:`~werkzeug.contrib.fixers` module with various
  fixes for webserver bugs and hosting setup side-effects.
- added :mod:`werkzeug.contrib.wrappers`
- added :func:`is_hop_by_hop_header`
- added :func:`is_entity_header`
- added :func:`remove_hop_by_hop_headers`
- added :func:`pop_path_info`
- added :func:`peek_path_info`
- added :func:`wrap_file` and :class:`FileWrapper`
- moved `LimitedStream` from the contrib package into the regular
  werkzeug one and changed the default behavior to raise exceptions
  rather than stopping without warning.  The old class will stick in
  the module until 0.6.
- implemented experimental multipart parser that replaces the old CGI hack.
- added :func:`dump_options_header` and :func:`parse_options_header`
- added :func:`quote_header_value` and :func:`unquote_header_value`
- :func:`url_encode` and :func:`url_decode` now accept a separator
  argument to switch between `&` and `;` as pair separator.  The magic
  switch is no longer in place.
- all form data parsing functions as well as the :class:`BaseRequest`
  object have parameters (or attributes) to limit the number of
  incoming bytes (either totally or per field).
- added :class:`LanguageAccept`
- request objects are now enforced to be read only for all collections.
- added many new collection classes, refactored collections in general.
- test support was refactored, semi-undocumented `werkzeug.test.File`
  was replaced by :class:`werkzeug.FileStorage`.
- :class:`EnvironBuilder` was added and unifies the previous distinct
  :func:`create_environ`, :class:`Client` and
  :meth:`BaseRequest.from_values`.  They all work the same now which
  is less confusing.
- officially documented imports from the internal modules as undefined
  behavior.  These modules were never exposed as public interfaces.
- removed `FileStorage.__len__` which previously made the object
  falsy for browsers not sending the content length which all browsers
  do.
- :class:`SharedDataMiddleware` uses `wrap_file` now and has a
  configurable cache timeout.
- added :class:`CommonRequestDescriptorsMixin`
- added :attr:`CommonResponseDescriptorsMixin.mimetype_params`
- added :mod:`werkzeug.contrib.lint`
- added `passthrough_errors` to `run_simple`.
- added `secure_filename`
- added ``make_line_iter``
- :class:`MultiDict` copies now instead of revealing internal
  lists to the caller for `getlist` and iteration functions that
  return lists.
- added :attr:`follow_redirect` to the :func:`open` of :class:`Client`.
- added support for `extra_files` in
  :func:`~werkzeug.script.make_runserver`

Version 0.4.1
-------------

(Bugfix release, released on January 11th 2009)

- `werkzeug.contrib.cache.Memcached` accepts now objects that
  implement the memcache.Client interface as alternative to a list of
  strings with server addresses.
  There is also now a `GAEMemcachedCache` that connects to the Google
  appengine cache.
- explicitly convert secret keys to bytestrings now because Python
  2.6 no longer does that.
- `url_encode` and all interfaces that call it, support ordering of
  options now which however is disabled by default.
- the development server no longer resolves the addresses of clients.
- Fixed a typo in `werkzeug.test` that broke `File`.
- `Map.bind_to_environ` uses the `Host` header now if available.
- Fixed `BaseCache.get_dict` (#345)
- `werkzeug.test.Client` can now run the application buffered in which
  case the application is properly closed automatically.
- Fixed `Headers.set` (#354).  Caused header duplication before.
- Fixed `Headers.pop` (#349).  default parameter was not properly
  handled.
- Fixed UnboundLocalError in `create_environ` (#351)
- `Headers` is more compatible with wsgiref now.
- `Template.render` accepts multidicts now.
- dropped support for Python 2.3

Version 0.4
-----------

Released on November 23rd 2008, codename Schraubenzieher.

- `Client` supports an empty `data` argument now.
- fixed a bug in `Response.application` that made it impossible to use it
  as method decorator.
- the session system should work on appengine now
- the secure cookie works properly in load balanced environments with
  different cpu architectures now.
- `CacheControl.no_cache` and `CacheControl.private` behavior changed to
  reflect the possibilities of the HTTP RFC.  Setting these attributes to
  `None` or `True` now sets the value to "the empty value".
  More details in the documentation.
- fixed `werkzeug.contrib.atom.AtomFeed.__call__`. (#338)
- `BaseResponse.make_conditional` now always returns `self`.  Previously
  it didn't for post requests and such.
- fixed a bug in boolean attribute handling of `html` and `xhtml`.
- added graceful error handling to the debugger pastebin feature.
- added a more list like interface to `Headers` (slicing and indexing
  works now)
- fixed a bug with the `__setitem__` method of `Headers` that didn't
  properly remove all keys on replacing.
- added `remove_entity_headers` which removes all entity headers from
  a list of headers (or a `Headers` object)
- the responses now automatically call `remove_entity_headers` if the
  status code is 304.
- fixed a bug with `Href` query parameter handling.  Previously the last
  item of a call to `Href` was not handled properly if it was a dict.
- headers now support a `pop` operation to better work with environ
  properties.


Version 0.3.1
-------------

(bugfix release, released on June 24th 2008)

- fixed a security problem with `werkzeug.contrib.SecureCookie`.


Version 0.3
-----------

Released on June 14th 2008, codename EUR325CAT6.

- added support for redirecting in url routing.
- added `Authorization` and `AuthorizationMixin`
- added `WWWAuthenticate` and `WWWAuthenticateMixin`
- added `parse_list_header`
- added `parse_dict_header`
- added `parse_authorization_header`
- added `parse_www_authenticate_header`
- added `_get_current_object` method to `LocalProxy` objects
- added `parse_form_data`
- `MultiDict`, `CombinedMultiDict`, `Headers`, and `EnvironHeaders` raise
  special key errors now that are subclasses of `BadRequest` so if you
  don't catch them they give meaningful HTTP responses.
- added support for alternative encoding error handling and the new
  `HTTPUnicodeError` which (if not caught) behaves like a `BadRequest`.
- added `BadRequest.wrap`.
- added ETag support to the SharedDataMiddleware and added an option
  to disable caching.
- fixed `is_xhr` on the request objects.
- fixed error handling of the url adapter's `dispatch` method. (#318)
- fixed bug with `SharedDataMiddleware`.
- fixed `Accept.values`.
- `EnvironHeaders` contain content-type and content-length now
- `url_encode` treats lists and tuples in dicts passed to it as multiple
  values for the same key so that one doesn't have to pass a `MultiDict`
  to the function.
- added `validate_arguments`
- added `BaseRequest.application`
- improved Python 2.3 support
- `run_simple` accepts `use_debugger` and `use_evalex` parameters now,
  like the `make_runserver` factory function from the script module.
- the `environ_property` is now read-only by default
- it's now possible to initialize requests as "shallow" requests which
  causes runtime errors if the request object tries to consume the
  input stream.


Version 0.2
-----------

Released Feb 14th 2008, codename Faustkeil.

- Added `AnyConverter` to the routing system.
- Added `werkzeug.contrib.securecookie`
- Exceptions have a ``get_response()`` method that return a response object
- fixed the path ordering bug (#293), thanks Thomas Johansson
- `BaseReporterStream` is now part of the werkzeug contrib module.  From
  Werkzeug 0.3 onwards you will have to import it from there.
- added `DispatcherMiddleware`.
- `RequestRedirect` is now a subclass of `HTTPException` and uses a
  301 status code instead of 302.
- `url_encode` and `url_decode` can optionally treat keys as unicode strings
  now, too.
- `werkzeug.script` has a different caller format for boolean arguments now.
- renamed `lazy_property` to `cached_property`.
- added `import_string`.
- added is_* properties to request objects.
- added `empty()` method to routing rules.
- added `werkzeug.contrib.profiler`.
- added `extends` to `Headers`.
- added `dump_cookie` and `parse_cookie`.
- added `as_tuple` to the `Client`.
- added `werkzeug.contrib.testtools`.
- added `werkzeug.unescape`
- added `BaseResponse.freeze`
- added `werkzeug.contrib.atom`
- the HTTPExceptions accept an argument `description` now which overrides the
  default description.
- the `MapAdapter` has a default for path info now.  If you use
  `bind_to_environ` you don't have to pass the path later.
- the wsgiref subclass werkzeug uses for the dev server does not use direct
  sys.stderr logging any more but a logger called "werkzeug".
- implemented `Href`.
- implemented `find_modules`
- refactored request and response objects into base objects, mixins and
  full featured subclasses that implement all mixins.
- added simple user agent parser
- werkzeug's routing raises `MethodNotAllowed` now if it matches a
  rule but for a different method.
- many fixes and small improvements


Version 0.1
-----------

Released on Dec 9th 2007, codename Wictorinoxger.

- Initial release<|MERGE_RESOLUTION|>--- conflicted
+++ resolved
@@ -1,6 +1,5 @@
 .. currentmodule:: werkzeug
 
-<<<<<<< HEAD
 Version 3.1.0
 -------------
 
@@ -8,7 +7,6 @@
 
 -  Support Cookie CHIPS (Partitioned Cookies). :issue:`2797`
 
-=======
 Version 3.0.2
 -------------
 
@@ -23,7 +21,6 @@
     precise. :issue:`2840`
 -   Raise an error if converter arguments cannot be
     parsed. :issue:`2822`
->>>>>>> d70dcea3
 
 Version 3.0.1
 -------------
