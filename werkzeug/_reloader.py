import os
import sys
import time
import subprocess
import threading
from itertools import chain

from werkzeug._internal import _log
from werkzeug._compat import PY2, iteritems, text_type


def _iter_module_files(reloader_paths=None):
    """This iterates over all relevant Python files.  It goes through all
    loaded files from modules, all files in folders of already loaded modules
    as well as all files reachable through a package.
    """
    found = set()
    entered = set()

    def _verify_file(filename):
        if not filename:
            return
        filename = os.path.abspath(filename)
        old = None
        while not os.path.isfile(filename):
            old = filename
            filename = os.path.dirname(filename)
            if filename == old:
                break
        else:
            if filename[-4:] in ('.pyc', '.pyo'):
                filename = filename[:-1]
            if filename not in found:
                found.add(filename)
                return filename

    def _recursive_walk(path_entry):
        if path_entry in entered:
            return
        entered.add(path_entry)
        try:
            for filename in os.listdir(path_entry):
                path = os.path.join(path_entry, filename)
                if os.path.isdir(path):
                    for filename in _recursive_walk(path):
                        yield filename
                else:
                    if not filename.endswith(('.py', '.pyc', '.pyo')):
                        continue
                    filename = _verify_file(path)
                    if filename:
                        yield filename
        except OSError:
            pass

    if not reloader_paths:
        # The list call is necessary on Python 3 in case the module
        # dictionary modifies during iteration.
        for path_entry in list(sys.path):
            for filename in _recursive_walk(os.path.abspath(path_entry)):
                yield filename

        for module in list(sys.modules.values()):
            if module is None:
                continue
            filename = _verify_file(getattr(module, '__file__', None))
            if filename:
                yield filename
                for filename in _recursive_walk(os.path.dirname(filename)):
                    yield filename
            for package_path in getattr(module, '__path__', ()):
                for filename in _recursive_walk(os.path.abspath(package_path)):
                    yield filename
    else:
        for path_entry in reloader_paths:
            for filename in _recursive_walk(os.path.abspath(path_entry)):
                yield filename


def _find_observable_paths(reloader_paths=None, extra_files=None):
    """Finds all paths that should be observed."""
    if not reloader_paths:
        rv = set(os.path.abspath(x) for x in sys.path)
        for module in list(sys.modules.values()):
            fn = getattr(module, '__file__', None)
            if fn is None:
                continue
            fn = os.path.abspath(fn)
            rv.add(os.path.dirname(fn))
    else:
        rv = set(os.path.abspath(x) for x in reloader_paths)
    for filename in extra_files or ():
<<<<<<< HEAD
        rv.append(os.path.dirname(os.path.abspath(filename)))

=======
        rv.add(os.path.dirname(os.path.abspath(filename)))
    for module in list(sys.modules.values()):
        fn = getattr(module, '__file__', None)
        if fn is None:
            continue
        fn = os.path.abspath(fn)
        rv.add(os.path.dirname(fn))
>>>>>>> 25289108
    return rv


def _find_common_roots(paths):
    """Out of some paths it finds the common roots that need monitoring."""
    paths = [x.split(os.path.sep) for x in paths]
    root = {}
    for chunks in sorted(paths, key=len, reverse=True):
        node = root
        for chunk in chunks:
            node = node.setdefault(chunk, {})
        node.clear()

    rv = set()
    def _walk(node, path):
        for prefix, child in iteritems(node):
            _walk(child, path + (prefix,))
        if not node:
            rv.add('/'.join(path))
    _walk(root, ())
    return rv


class ReloaderLoop(object):
    name = None

    # monkeypatched by testsuite. wrapping with `staticmethod` is required in
    # case time.sleep has been replaced by a non-c function (e.g. by
    # `eventlet.monkey_patch`) before we get here
    _sleep = staticmethod(time.sleep)

    def __init__(self, reloader_paths=None, extra_files=None, interval=1):
        self.reloader_paths = reloader_paths
        self.extra_files = set(os.path.abspath(x)
                               for x in extra_files or ())
        self.interval = interval

    def run(self):
        pass

    def restart_with_reloader(self):
        """Spawn a new Python interpreter with the same arguments as this one,
        but running the reloader thread.
        """
        while 1:
            _log('info', ' * Restarting with %s' % self.name)
            args = [sys.executable] + sys.argv
            new_environ = os.environ.copy()
            new_environ['WERKZEUG_RUN_MAIN'] = 'true'

            # a weird bug on windows. sometimes unicode strings end up in the
            # environment and subprocess.call does not like this, encode them
            # to latin1 and continue.
            if os.name == 'nt' and PY2:
                for key, value in iteritems(new_environ):
                    if isinstance(value, text_type):
                        new_environ[key] = value.encode('iso-8859-1')

            exit_code = subprocess.call(args, env=new_environ)
            if exit_code != 3:
                return exit_code

    def trigger_reload(self, filename):
        filename = os.path.abspath(filename)
        _log('info', ' * Detected change in %r, reloading' % filename)
        sys.exit(3)


class StatReloaderLoop(ReloaderLoop):
    name = 'stat'

    def run(self):
        mtimes = {}
        while 1:
            for filename in chain(_iter_module_files(self.reloader_paths),
                                  self.extra_files):
                try:
                    mtime = os.stat(filename).st_mtime
                except OSError:
                    continue

                old_time = mtimes.get(filename)
                if old_time is None:
                    mtimes[filename] = mtime
                    continue
                elif mtime > old_time:
                    self.trigger_reload(filename)
            self._sleep(self.interval)


class WatchdogReloaderLoop(ReloaderLoop):

    def __init__(self, *args, **kwargs):
        ReloaderLoop.__init__(self, *args, **kwargs)
        from watchdog.observers import Observer
        from watchdog.events import FileSystemEventHandler
        self.observable_paths = set()

        def _check_modification(filename):
            if filename in self.extra_files:
                self.trigger_reload(filename)
            dirname = os.path.dirname(filename)
            if dirname.startswith(tuple(self.observable_paths)):
                if filename.endswith(('.pyc', '.pyo')):
                    self.trigger_reload(filename[:-1])
                elif filename.endswith('.py'):
                    self.trigger_reload(filename)

        class _CustomHandler(FileSystemEventHandler):
            def on_created(self, event):
                _check_modification(event.src_path)
            def on_modified(self, event):
                _check_modification(event.src_path)

        reloader_name = Observer.__name__.lower()
        if reloader_name.endswith('observer'):
            reloader_name = reloader_name[:-8]
        reloader_name += ' reloader'

        self.name = reloader_name

        self.observer_class = Observer
        self.event_handler = _CustomHandler()
        self.should_reload = False

    def trigger_reload(self, filename):
        # This is called inside an event handler, which means we can't throw
        # SystemExit here. https://github.com/gorakhargosh/watchdog/issues/294
        self.should_reload = True
        ReloaderLoop.trigger_reload(self, filename)

    def run(self):
        watches = {}
        observer = self.observer_class()
        observer.start()

        while not self.should_reload:
            to_delete = set(watches)
            paths = _find_common_roots(
                _find_observable_paths(self.reloader_paths, self.extra_files))
            for path in paths:
                if path not in watches:
                    try:
                        watches[path] = observer.schedule(
                            self.event_handler, path, recursive=True)
                    except OSError:
                        # "Path is not a directory". We could filter out
                        # those paths beforehand, but that would cause
                        # additional stat calls.
                        watches[path] = None
                to_delete.discard(path)
            for path in to_delete:
                watch = watches.pop(path, None)
                if watch is not None:
                    observer.unschedule(watch)
            self.observable_paths = paths
            self._sleep(self.interval)

        sys.exit(3)


reloader_loops = {
    'stat': StatReloaderLoop,
    'watchdog': WatchdogReloaderLoop,
}

try:
    __import__('watchdog.observers')
except ImportError:
    reloader_loops['auto'] = reloader_loops['stat']
else:
    reloader_loops['auto'] = reloader_loops['watchdog']


def run_with_reloader(main_func, extra_files=None, interval=1,
                      reloader_type='auto', reloader_paths=None):
    """Run the given function in an independent python interpreter."""
    import signal
    reloader = reloader_loops[reloader_type](reloader_paths, extra_files, interval)
    signal.signal(signal.SIGTERM, lambda *args: sys.exit(0))
    try:
        if os.environ.get('WERKZEUG_RUN_MAIN') == 'true':
            t = threading.Thread(target=main_func, args=())
            t.setDaemon(True)
            t.start()
            reloader.run()
        else:
            sys.exit(reloader.restart_with_reloader())
    except KeyboardInterrupt:
        pass<|MERGE_RESOLUTION|>--- conflicted
+++ resolved
@@ -90,18 +90,7 @@
     else:
         rv = set(os.path.abspath(x) for x in reloader_paths)
     for filename in extra_files or ():
-<<<<<<< HEAD
-        rv.append(os.path.dirname(os.path.abspath(filename)))
-
-=======
         rv.add(os.path.dirname(os.path.abspath(filename)))
-    for module in list(sys.modules.values()):
-        fn = getattr(module, '__file__', None)
-        if fn is None:
-            continue
-        fn = os.path.abspath(fn)
-        rv.add(os.path.dirname(fn))
->>>>>>> 25289108
     return rv
 
 
